# Byte-compiled / optimized / DLL files
__pycache__/
*.py[cod]

# C extensions
*.so

# Distribution / packaging
.Python
env/
bin/
build/
develop-eggs/
dist/
eggs/
lib/
lib64/
parts/
sdist/
var/
*.egg-info/
.installed.cfg
*.egg

# Installer logs
pip-log.txt
pip-delete-this-directory.txt

# Unit test / coverage reports
htmlcov/
.tox/
.coverage
.cache
nosetests.xml
coverage.xml

# Translations
*.mo

# Mr Developer
.mr.developer.cfg
.project
.pydevproject

#PyCharm
.idea/

# Rope
.ropeproject

# Django stuff:
*.log
*.pot

# Sphinx documentation
docs/_build/

# OS hidden files
.DS_Store

# Vim
.vim
<<<<<<< HEAD

# IntelliJ config
*.iml
=======
tests/ssl

# pyenv
.python-version
>>>>>>> 89c33bae
<|MERGE_RESOLUTION|>--- conflicted
+++ resolved
@@ -60,13 +60,7 @@
 
 # Vim
 .vim
-<<<<<<< HEAD
-
-# IntelliJ config
-*.iml
-=======
 tests/ssl
 
 # pyenv
-.python-version
->>>>>>> 89c33bae
+.python-version