import itertools
import pytest


@pytest.mark.run_loop
async def test_zadd(redis):
    key = b'key:zadd'
    res = await redis.zadd(key, 1, b'one')
    assert res == 1
    res = await redis.zadd(key, 1, b'one')
    assert res == 0
    res = await redis.zadd(key, 1, b'uno')
    assert res == 1
    res = await redis.zadd(key, 2.5, b'two')
    assert res == 1
    res = await redis.zadd(key, 3, b'three', 4, b'four')
    assert res == 2

    res = await redis.zrange(key, 0, -1, withscores=False)
    assert res == [b'one', b'uno', b'two', b'three', b'four']

    with pytest.raises(TypeError):
        await redis.zadd(None, 1, b'one')
    with pytest.raises(TypeError):
        await redis.zadd(key, b'two', b'one')
    with pytest.raises(TypeError):
        await redis.zadd(key, 3, b'three', 4)
    with pytest.raises(TypeError):
        await redis.zadd(key, 3, b'three', 'four', 4)


@pytest.redis_version(
    3, 0, 2, reason='ZADD options is available since redis>=3.0.2',
)
@pytest.mark.run_loop
async def test_zadd_options(redis):
    key = b'key:zaddopt'

    res = await redis.zadd(key, 0, b'one')
    assert res == 1

    res = await redis.zadd(
        key, 1, b'one', 2, b'two',
        exist=redis.ZSET_IF_EXIST,
    )
    assert res == 0

    res = await redis.zscore(key, b'one')
    assert res == 1

    res = await redis.zscore(key, b'two')
    assert res is None

    res = await redis.zadd(
        key, 1, b'one', 2, b'two',
        exist=redis.ZSET_IF_NOT_EXIST,
    )
    assert res == 1

    res = await redis.zscore(key, b'one')
    assert res == 1

    res = await redis.zscore(key, b'two')
    assert res == 2

    res = await redis.zrange(key, 0, -1, withscores=False)
    assert res == [b'one', b'two']


@pytest.mark.run_loop
async def test_zcard(redis):
    key = b'key:zcard'
    pairs = [1, b'one', 2, b'two', 3, b'three']
    res = await redis.zadd(key, *pairs)
    assert res == 3
    res = await redis.zcard(key)
    assert res == 3
    res = await redis.zadd(key, 1, b'ein')
    assert res == 1
    res = await redis.zcard(key)
    assert res == 4

    with pytest.raises(TypeError):
        await redis.zcard(None)


@pytest.mark.run_loop
async def test_zcount(redis):
    key = b'key:zcount'
    pairs = [1, b'one', 1, b'uno', 2.5, b'two', 3, b'three', 7, b'seven']
    res = await redis.zadd(key, *pairs)
    assert res == 5

    res_zcount = await redis.zcount(key)
    res_zcard = await redis.zcard(key)
    assert res_zcount == res_zcard

    res = await redis.zcount(key, 1, 3)
    assert res == 4
    res = await redis.zcount(key, 3, 10)
    assert res == 2
    res = await redis.zcount(key, 100, 200)
    assert res == 0

    res = await redis.zcount(
        key, 1, 3, exclude=redis.ZSET_EXCLUDE_BOTH)
    assert res == 1
    res = await redis.zcount(
        key, 1, 3, exclude=redis.ZSET_EXCLUDE_MIN)
    assert res == 2
    res = await redis.zcount(
        key, 1, 3, exclude=redis.ZSET_EXCLUDE_MAX)
    assert res == 3
    res = await redis.zcount(
        key, 1, exclude=redis.ZSET_EXCLUDE_MAX)
    assert res == 5
    res = await redis.zcount(
        key, float('-inf'), 3, exclude=redis.ZSET_EXCLUDE_MIN)
    assert res == 4

    with pytest.raises(TypeError):
        await redis.zcount(None)
    with pytest.raises(TypeError):
        await redis.zcount(key, 'one', 2)
    with pytest.raises(TypeError):
        await redis.zcount(key, 1.1, b'two')
    with pytest.raises(ValueError):
        await redis.zcount(key, 10, 1)


@pytest.mark.run_loop
async def test_zincrby(redis):
    key = b'key:zincrby'
    pairs = [1, b'one', 1, b'uno', 2.5, b'two', 3, b'three']
    res = await redis.zadd(key, *pairs)
    res = await redis.zincrby(key, 1, b'one')
    assert res == 2
    res = await redis.zincrby(key, -5, b'uno')
    assert res == -4
    res = await redis.zincrby(key, 3.14, b'two')
    assert abs(res - 5.64) <= 0.00001
    res = await redis.zincrby(key, -3.14, b'three')
    assert abs(res - -0.14) <= 0.00001

    with pytest.raises(TypeError):
        await redis.zincrby(None, 5, 'one')
    with pytest.raises(TypeError):
        await redis.zincrby(key, 'one', 5)


@pytest.mark.run_loop
async def test_zinterstore(redis):
    zset1 = [2, 'one', 2, 'two']
    zset2 = [3, 'one', 3, 'three']

    await redis.zadd('zset1', *zset1)
    await redis.zadd('zset2', *zset2)

    res = await redis.zinterstore('zout', 'zset1', 'zset2')
    assert res == 1
    res = await redis.zrange('zout', withscores=True)
    assert res == [b'one', 5]

    res = await redis.zinterstore(
        'zout', 'zset1', 'zset2',
        aggregate=redis.ZSET_AGGREGATE_SUM)
    assert res == 1
    res = await redis.zrange('zout', withscores=True)
    assert res == [b'one', 5]

    res = await redis.zinterstore(
        'zout', 'zset1', 'zset2',
        aggregate=redis.ZSET_AGGREGATE_MIN)
    assert res == 1
    res = await redis.zrange('zout', withscores=True)
    assert res == [b'one', 2]

    res = await redis.zinterstore(
        'zout', 'zset1', 'zset2',
        aggregate=redis.ZSET_AGGREGATE_MAX)
    assert res == 1
    res = await redis.zrange('zout', withscores=True)
    assert res == [b'one', 3]

    # weights

    with pytest.raises(AssertionError):
        await redis.zinterstore('zout', 'zset1', 'zset2',
                                with_weights=True)

    res = await redis.zinterstore('zout',
                                  ('zset1', 2), ('zset2', 2),
                                  with_weights=True)
    assert res == 1
    res = await redis.zrange('zout', withscores=True)
    assert res == [b'one', 10]


@pytest.redis_version(
    2, 8, 9, reason='ZLEXCOUNT is available since redis>=2.8.9')
@pytest.mark.run_loop
async def test_zlexcount(redis):
    key = b'key:zlexcount'
    pairs = [0, b'a', 0, b'b', 0, b'c', 0, b'd', 0, b'e']
    res = await redis.zadd(key, *pairs)
    assert res == 5
    res = await redis.zlexcount(key)
    assert res == 5
    res = await redis.zlexcount(key, min=b'-', max=b'e')
    assert res == 5
    res = await redis.zlexcount(key, min=b'a', max=b'e',
                                include_min=False,
                                include_max=False)
    assert res == 3

    with pytest.raises(TypeError):
        await redis.zlexcount(None, b'a', b'e')
    with pytest.raises(TypeError):
        await redis.zlexcount(key, 10, b'e')
    with pytest.raises(TypeError):
        await redis.zlexcount(key, b'a', 20)


@pytest.mark.run_loop
async def test_zrange(redis):
    key = b'key:zrange'
    scores = [1, 1, 2.5, 3, 7]
    members = [b'one', b'uno', b'two', b'three', b'seven']
    strings = [x.decode('utf-8') for x in members]
    pairs = list(itertools.chain(*zip(scores, members)))
    rev_pairs = list(itertools.chain(*zip(members, scores)))
    string_rev_pairs = list(itertools.chain(*zip(strings, scores)))

    res = await redis.zadd(key, *pairs)
    assert res == 5

    res = await redis.zrange(key, 0, -1, withscores=False)
    assert res == members
<<<<<<< HEAD
    res = yield from redis.zrange(key, 0, -1, withscores=False,
                                  encoding='utf-8')
    assert res == strings
    res = yield from redis.zrange(key, 0, -1, withscores=True)
    assert res == rev_pairs
    res = yield from redis.zrange(key, 0, -1, withscores=True,
                                  encoding='utf-8')
    assert res == string_rev_pairs
    res = yield from redis.zrange(key, -2, -1, withscores=False)
=======
    res = await redis.zrange(key, 0, -1, withscores=True)
    assert res == rev_pairs
    res = await redis.zrange(key, -2, -1, withscores=False)
>>>>>>> 67af793e
    assert res == members[-2:]
    res = await redis.zrange(key, 1, 2, withscores=False)
    assert res == members[1:3]
    with pytest.raises(TypeError):
        await redis.zrange(None, 1, b'one')
    with pytest.raises(TypeError):
        await redis.zrange(key, b'first', -1)
    with pytest.raises(TypeError):
        await redis.zrange(key, 0, 'last')


@pytest.redis_version(
    2, 8, 9, reason='ZRANGEBYLEX is available since redis>=2.8.9')
@pytest.mark.run_loop
async def test_zrangebylex(redis):
    key = b'key:zrangebylex'
    scores = [0] * 5
    members = [b'a', b'b', b'c', b'd', b'e']
    strings = [x.decode('utf-8') for x in members]
    pairs = list(itertools.chain(*zip(scores, members)))

    res = await redis.zadd(key, *pairs)
    assert res == 5
    res = await redis.zrangebylex(key)
    assert res == members
<<<<<<< HEAD
    res = yield from redis.zrangebylex(key, encoding='utf-8')
    assert res == strings
    res = yield from redis.zrangebylex(key, min=b'-', max=b'd')
=======
    res = await redis.zrangebylex(key, min=b'-', max=b'd')
>>>>>>> 67af793e
    assert res == members[:-1]
    res = await redis.zrangebylex(key, min=b'a', max=b'e',
                                  include_min=False,
                                  include_max=False)
    assert res == members[1:-1]
    res = await redis.zrangebylex(key, min=b'x', max=b'z')
    assert res == []
    res = await redis.zrangebylex(key, min=b'e', max=b'a')
    assert res == []
    res = await redis.zrangebylex(key, offset=1, count=2)
    assert res == members[1:3]
    with pytest.raises(TypeError):
        await redis.zrangebylex(None, b'a', b'e')
    with pytest.raises(TypeError):
        await redis.zrangebylex(key, 10, b'e')
    with pytest.raises(TypeError):
        await redis.zrangebylex(key, b'a', 20)
    with pytest.raises(TypeError):
        await redis.zrangebylex(key, b'a', b'e', offset=1)
    with pytest.raises(TypeError):
        await redis.zrangebylex(key, b'a', b'e', count=1)
    with pytest.raises(TypeError):
        await redis.zrangebylex(key, b'a', b'e',
                                     offset='one', count=1)
    with pytest.raises(TypeError):
        await redis.zrangebylex(key, b'a', b'e',
                                     offset=1, count='one')


@pytest.mark.run_loop
async def test_zrank(redis):
    key = b'key:zrank'
    scores = [1, 1, 2.5, 3, 7]
    members = [b'one', b'uno', b'two', b'three', b'seven']
    pairs = list(itertools.chain(*zip(scores, members)))

    res = await redis.zadd(key, *pairs)
    assert res == 5

    for i, m in enumerate(members):
        res = await redis.zrank(key, m)
        assert res == i

    res = await redis.zrank(key, b'not:exists')
    assert res is None

    with pytest.raises(TypeError):
        await redis.zrank(None, b'one')


@pytest.mark.run_loop
async def test_zrangebyscore(redis):
    key = b'key:zrangebyscore'
    scores = [1, 1, 2.5, 3, 7]
    members = [b'one', b'uno', b'two', b'three', b'seven']
    strings = [x.decode('utf-8') for x in members]
    pairs = list(itertools.chain(*zip(scores, members)))
    rev_pairs = list(itertools.chain(*zip(members, scores)))
<<<<<<< HEAD
    string_rev_pairs = list(itertools.chain(*zip(strings, scores)))
    res = yield from redis.zadd(key, *pairs)
=======
    res = await redis.zadd(key, *pairs)
>>>>>>> 67af793e
    assert res == 5
    res = await redis.zrangebyscore(key, 1, 7, withscores=False)
    assert res == members
<<<<<<< HEAD
    res = yield from redis.zrangebyscore(key, 1, 7, withscores=False,
                                         encoding='utf-8')
    assert res == strings
    res = yield from redis.zrangebyscore(
=======
    res = await redis.zrangebyscore(
>>>>>>> 67af793e
        key, 1, 7, withscores=False, exclude=redis.ZSET_EXCLUDE_BOTH)
    assert res == members[2:-1]
    res = await redis.zrangebyscore(key, 1, 7, withscores=True)
    assert res == rev_pairs
    res = yield from redis.zrangebyscore(key, 1, 7, withscores=True,
                                         encoding='utf-8')
    assert res == string_rev_pairs

    res = await redis.zrangebyscore(key, 1, 10, offset=2, count=2)
    assert res == members[2:4]

    with pytest.raises(TypeError):
        await redis.zrangebyscore(None, 1, 7)
    with pytest.raises(TypeError):
        await redis.zrangebyscore(key, 10, b'e')
    with pytest.raises(TypeError):
        await redis.zrangebyscore(key, b'a', 20)
    with pytest.raises(TypeError):
        await redis.zrangebyscore(key, 1, 7, offset=1)
    with pytest.raises(TypeError):
        await redis.zrangebyscore(key, 1, 7, count=1)
    with pytest.raises(TypeError):
        await redis.zrangebyscore(key, 1, 7, offset='one', count=1)
    with pytest.raises(TypeError):
        await redis.zrangebyscore(key, 1, 7, offset=1, count='one')


@pytest.mark.run_loop
async def test_zrem(redis):
    key = b'key:zrem'
    scores = [1, 1, 2.5, 3, 7]
    members = [b'one', b'uno', b'two', b'three', b'seven']
    pairs = list(itertools.chain(*zip(scores, members)))

    res = await redis.zadd(key, *pairs)
    assert res == 5

    res = await redis.zrem(key, b'uno', b'one')
    assert res == 2

    res = await redis.zrange(key, 0, -1)
    assert res == members[2:]

    res = await redis.zrem(key, b'not:exists')
    assert res == 0

    res = await redis.zrem(b'not:' + key, b'not:exists')
    assert res == 0

    with pytest.raises(TypeError):
        await redis.zrem(None, b'one')


@pytest.redis_version(
    2, 8, 9, reason='ZREMRANGEBYLEX is available since redis>=2.8.9')
@pytest.mark.run_loop
async def test_zremrangebylex(redis):
    key = b'key:zremrangebylex'
    members = [b'aaaa', b'b', b'c', b'd', b'e', b'foo', b'zap', b'zip',
               b'ALPHA', b'alpha']
    scores = [0] * len(members)

    pairs = list(itertools.chain(*zip(scores, members)))
    res = await redis.zadd(key, *pairs)
    assert res == 10

    res = await redis.zremrangebylex(key, b'alpha', b'omega',
                                          include_max=True,
                                          include_min=True)
    assert res == 6
    res = await redis.zrange(key, 0, -1)
    assert res == [b'ALPHA', b'aaaa', b'zap', b'zip']

    res = await redis.zremrangebylex(key, b'zap', b'zip',
                                          include_max=False,
                                          include_min=False)
    assert res == 0

    res = await redis.zrange(key, 0, -1)
    assert res == [b'ALPHA', b'aaaa', b'zap', b'zip']

    res = await redis.zremrangebylex(key)
    assert res == 4
    res = await redis.zrange(key, 0, -1)
    assert res == []

    with pytest.raises(TypeError):
        await redis.zremrangebylex(None, b'a', b'e')
    with pytest.raises(TypeError):
        await redis.zremrangebylex(key, 10, b'e')
    with pytest.raises(TypeError):
        await redis.zremrangebylex(key, b'a', 20)


@pytest.mark.run_loop
async def test_zremrangebyrank(redis):
    key = b'key:zremrangebyrank'
    scores = [0, 1, 2, 3, 4, 5]
    members = [b'zero', b'one', b'two', b'three', b'four', b'five']
    pairs = list(itertools.chain(*zip(scores, members)))
    res = await redis.zadd(key, *pairs)
    assert res == 6

    res = await redis.zremrangebyrank(key, 0, 1)
    assert res == 2
    res = await redis.zrange(key, 0, -1)
    assert res == members[2:]

    res = await redis.zremrangebyrank(key, -2, -1)
    assert res == 2
    res = await redis.zrange(key, 0, -1)
    assert res == members[2:-2]

    with pytest.raises(TypeError):
        await redis.zremrangebyrank(None, 1, 2)
    with pytest.raises(TypeError):
        await redis.zremrangebyrank(key, b'first', -1)
    with pytest.raises(TypeError):
        await redis.zremrangebyrank(key, 0, 'last')


@pytest.mark.run_loop
async def test_zremrangebyscore(redis):
    key = b'key:zremrangebyscore'
    scores = [1, 1, 2.5, 3, 7]
    members = [b'one', b'uno', b'two', b'three', b'seven']
    pairs = list(itertools.chain(*zip(scores, members)))
    res = await redis.zadd(key, *pairs)
    assert res == 5

    res = await redis.zremrangebyscore(
        key, 3, 7.5, exclude=redis.ZSET_EXCLUDE_MIN)
    assert res == 1
    res = await redis.zrange(key, 0, -1)
    assert res == members[:-1]

    res = await redis.zremrangebyscore(
        key, 1, 3, exclude=redis.ZSET_EXCLUDE_BOTH)
    assert res == 1
    res = await redis.zrange(key, 0, -1)
    assert res == [b'one', b'uno', b'three']

    res = await redis.zremrangebyscore(key)
    assert res == 3
    res = await redis.zrange(key, 0, -1)
    assert res == []

    with pytest.raises(TypeError):
        await redis.zremrangebyscore(None, 1, 2)
    with pytest.raises(TypeError):
        await redis.zremrangebyscore(key, b'first', -1)
    with pytest.raises(TypeError):
        await redis.zremrangebyscore(key, 0, 'last')


@pytest.mark.run_loop
async def test_zrevrange(redis):
    key = b'key:zrevrange'
    scores = [1, 1, 2.5, 3, 7]
    members = [b'one', b'uno', b'two', b'three', b'seven']
    strings = [x.decode('utf-8') for x in members]
    pairs = list(itertools.chain(*zip(scores, members)))
    string_pairs = list(itertools.chain(*zip(scores, strings)))

    res = await redis.zadd(key, *pairs)
    assert res == 5

    res = await redis.zrevrange(key, 0, -1, withscores=False)
    assert res == members[::-1]
<<<<<<< HEAD
    res = yield from redis.zrevrange(key, 0, -1, withscores=False,
                                     encoding='utf-8')
    assert res == strings[::-1]
    res = yield from redis.zrevrange(key, 0, -1, withscores=True)
    assert res == pairs[::-1]
    res = yield from redis.zrevrange(key, 0, -1, withscores=True,
                                     encoding='utf-8')
    assert res == string_pairs[::-1]
    res = yield from redis.zrevrange(key, -2, -1, withscores=False)
=======
    res = await redis.zrevrange(key, 0, -1, withscores=True)
    assert res == pairs[::-1]
    res = await redis.zrevrange(key, -2, -1, withscores=False)
>>>>>>> 67af793e
    assert res == members[1::-1]
    res = await redis.zrevrange(key, 1, 2, withscores=False)

    assert res == members[3:1:-1]
    with pytest.raises(TypeError):
        await redis.zrevrange(None, 1, b'one')
    with pytest.raises(TypeError):
        await redis.zrevrange(key, b'first', -1)
    with pytest.raises(TypeError):
        await redis.zrevrange(key, 0, 'last')


@pytest.mark.run_loop
async def test_zrevrank(redis):
    key = b'key:zrevrank'
    scores = [1, 1, 2.5, 3, 7]
    members = [b'one', b'uno', b'two', b'three', b'seven']
    pairs = list(itertools.chain(*zip(scores, members)))

    res = await redis.zadd(key, *pairs)
    assert res == 5

    for i, m in enumerate(members):
        res = await redis.zrevrank(key, m)
        assert res == len(members) - i - 1

    res = await redis.zrevrank(key, b'not:exists')
    assert res is None

    with pytest.raises(TypeError):
        await redis.zrevrank(None, b'one')


@pytest.mark.run_loop
async def test_zscore(redis):
    key = b'key:zscore'
    scores = [1, 1, 2.5, 3, 7]
    members = [b'one', b'uno', b'two', b'three', b'seven']
    pairs = list(itertools.chain(*zip(scores, members)))

    res = await redis.zadd(key, *pairs)
    assert res == 5

    for s, m in zip(scores, members):
        res = await redis.zscore(key, m)
        assert res == s
    with pytest.raises(TypeError):
        await redis.zscore(None, b'one')
    # Check None on undefined members
    res = await redis.zscore(key, "undefined")
    assert res is None


@pytest.mark.run_loop
async def test_zunionstore(redis):
    zset1 = [2, 'one', 2, 'two']
    zset2 = [3, 'one', 3, 'three']

    await redis.zadd('zset1', *zset1)
    await redis.zadd('zset2', *zset2)

    res = await redis.zunionstore('zout', 'zset1', 'zset2')
    assert res == 3
    res = await redis.zrange('zout', withscores=True)
    assert res == [b'two', 2, b'three', 3, b'one', 5]

    res = await redis.zunionstore(
        'zout', 'zset1', 'zset2',
        aggregate=redis.ZSET_AGGREGATE_SUM)
    assert res == 3
    res = await redis.zrange('zout', withscores=True)
    assert res == [b'two', 2, b'three', 3, b'one', 5]

    res = await redis.zunionstore(
        'zout', 'zset1', 'zset2',
        aggregate=redis.ZSET_AGGREGATE_MIN)
    assert res == 3
    res = await redis.zrange('zout', withscores=True)
    assert res == [b'one', 2, b'two', 2, b'three', 3]

    res = await redis.zunionstore(
        'zout', 'zset1', 'zset2',
        aggregate=redis.ZSET_AGGREGATE_MAX)
    assert res == 3
    res = await redis.zrange('zout', withscores=True)
    assert res == [b'two', 2, b'one', 3, b'three', 3]

    # weights

    with pytest.raises(AssertionError):
        await redis.zunionstore('zout', 'zset1', 'zset2',
                                with_weights=True)

    res = await redis.zunionstore('zout',
                                  ('zset1', 2), ('zset2', 2),
                                  with_weights=True)
    assert res == 3
    res = await redis.zrange('zout', withscores=True)
    assert res == [b'two', 4, b'three', 6, b'one', 10]


@pytest.mark.run_loop
async def test_zrevrangebyscore(redis):
    key = b'key:zrevrangebyscore'
    scores = [1, 1, 2.5, 3, 7]
    members = [b'one', b'uno', b'two', b'three', b'seven']
    strings = [x.decode('utf-8') for x in members]
    pairs = list(itertools.chain(*zip(scores, members)))
    rev_pairs = list(itertools.chain(*zip(members[::-1], scores[::-1])))
<<<<<<< HEAD
    string_rev_pairs = list(itertools.chain(*zip(strings[::-1], scores[::-1])))
    res = yield from redis.zadd(key, *pairs)
=======
    res = await redis.zadd(key, *pairs)
>>>>>>> 67af793e
    assert res == 5
    res = await redis.zrevrangebyscore(key, 7, 1, withscores=False)
    assert res == members[::-1]
<<<<<<< HEAD
    res = yield from redis.zrevrangebyscore(key, 7, 1, withscores=False,
                                            encoding='utf-8')
    assert res == strings[::-1]
    res = yield from redis.zrevrangebyscore(
=======
    res = await redis.zrevrangebyscore(
>>>>>>> 67af793e
        key, 7, 1, withscores=False,
        exclude=redis.ZSET_EXCLUDE_BOTH)
    assert res == members[-2:1:-1]
    res = await redis.zrevrangebyscore(key, 7, 1, withscores=True)
    assert res == rev_pairs
    res = yield from redis.zrevrangebyscore(key, 7, 1, withscores=True,
                                            encoding='utf-8')
    assert res == string_rev_pairs

    res = await redis.zrevrangebyscore(key, 10, 1, offset=2, count=2)
    assert res == members[-3:-5:-1]

    with pytest.raises(TypeError):
        await redis.zrevrangebyscore(None, 1, 7)
    with pytest.raises(TypeError):
        await redis.zrevrangebyscore(key, 10, b'e')
    with pytest.raises(TypeError):
        await redis.zrevrangebyscore(key, b'a', 20)
    with pytest.raises(TypeError):
        await redis.zrevrangebyscore(key, 1, 7, offset=1)
    with pytest.raises(TypeError):
        await redis.zrevrangebyscore(key, 1, 7, count=1)
    with pytest.raises(TypeError):
        await redis.zrevrangebyscore(key, 1, 7, offset='one', count=1)
    with pytest.raises(TypeError):
        await redis.zrevrangebyscore(key, 1, 7, offset=1, count='one')


@pytest.redis_version(
    2, 8, 9, reason='ZREVRANGEBYLEX is available since redis>=2.8.9')
@pytest.mark.run_loop
async def test_zrevrangebylex(redis):
    key = b'key:zrevrangebylex'
    scores = [0] * 5
    members = [b'a', b'b', b'c', b'd', b'e']
    strings = [x.decode('utf-8') for x in members]
    rev_members = members[::-1]
    rev_strings = strings[::-1]
    pairs = list(itertools.chain(*zip(scores, members)))

    res = await redis.zadd(key, *pairs)
    assert res == 5
    res = await redis.zrevrangebylex(key)
    assert res == rev_members
<<<<<<< HEAD
    res = yield from redis.zrevrangebylex(key, encoding='utf-8')
    assert res == rev_strings
    res = yield from redis.zrevrangebylex(key, min=b'-', max=b'd')
=======
    res = await redis.zrevrangebylex(key, min=b'-', max=b'd')
>>>>>>> 67af793e
    assert res == rev_members[1:]
    res = await redis.zrevrangebylex(key, min=b'a', max=b'e',
                                     include_min=False,
                                     include_max=False)
    assert res == rev_members[1:-1]
    res = await redis.zrevrangebylex(key, min=b'x', max=b'z')
    assert res == []
    res = await redis.zrevrangebylex(key, min=b'e', max=b'a')
    assert res == []
    res = await redis.zrevrangebylex(key, offset=1, count=2)
    assert res == rev_members[1:3]
    with pytest.raises(TypeError):
        await redis.zrevrangebylex(None, b'a', b'e')
    with pytest.raises(TypeError):
        await redis.zrevrangebylex(key, 10, b'e')
    with pytest.raises(TypeError):
        await redis.zrevrangebylex(key, b'a', 20)
    with pytest.raises(TypeError):
        await redis.zrevrangebylex(key, b'a', b'e', offset=1)
    with pytest.raises(TypeError):
        await redis.zrevrangebylex(key, b'a', b'e', count=1)
    with pytest.raises(TypeError):
        await redis.zrevrangebylex(key, b'a', b'e',
                                        offset='one', count=1)
    with pytest.raises(TypeError):
        await redis.zrevrangebylex(key, b'a', b'e',
                                        offset=1, count='one')


@pytest.redis_version(2, 8, 0, reason='ZSCAN is available since redis>=2.8.0')
@pytest.mark.run_loop
async def test_zscan(redis):
    key = b'key:zscan'
    scores, members = [], []

    for i in range(1, 11):
        foo_or_bar = 'bar' if i % 3 else 'foo'
        members.append('zmem:{}:{}'.format(foo_or_bar, i).encode('utf-8'))
        scores.append(i)
    pairs = list(itertools.chain(*zip(scores, members)))
    rev_pairs = list(itertools.chain(*zip(members, scores)))
    await redis.zadd(key, *pairs)

    cursor, values = await redis.zscan(key, match=b'zmem:foo:*')
    assert len(values) == 3 * 2

    cursor, values = await redis.zscan(key, match=b'zmem:bar:*')
    assert len(values) == 7 * 2

    # SCAN family functions do not guarantee that the number (count) of
    # elements returned per call are in a given range. So here
    # just dummy test, that *count* argument does not break something
    cursor = b'0'
    test_values = []
    while cursor:
        cursor, values = await redis.zscan(key, cursor, count=2)
        test_values.extend(values)
    assert test_values == rev_pairs

    with pytest.raises(TypeError):
        await redis.zscan(None)


@pytest.redis_version(2, 8, 0, reason='ZSCAN is available since redis>=2.8.0')
@pytest.mark.run_loop
async def test_izscan(redis):
    key = b'key:zscan'
    scores, members = [], []

    for i in range(1, 11):
        foo_or_bar = 'bar' if i % 3 else 'foo'
        members.append('zmem:{}:{}'.format(foo_or_bar, i).encode('utf-8'))
        scores.append(i)
    pairs = list(itertools.chain(*zip(scores, members)))
    await redis.zadd(key, *pairs)
    vals = list(zip(members, scores))

    async def coro(cmd):
        lst = []
        async for i in cmd:
            lst.append(i)
        return lst

    ret = await coro(redis.izscan(key))
    assert set(ret) == set(vals)

    ret = await coro(redis.izscan(key, match=b'zmem:foo:*'))
    assert set(ret) == set(v for v in vals if b'foo' in v[0])

    ret = await coro(redis.izscan(key, match=b'zmem:bar:*'))
    assert set(ret) == set(v for v in vals if b'bar' in v[0])

    # SCAN family functions do not guarantee that the number (count) of
    # elements returned per call are in a given range. So here
    # just dummy test, that *count* argument does not break something

    ret = await coro(redis.izscan(key, count=2))
    assert set(ret) == set(vals)

    with pytest.raises(TypeError):
        await redis.izscan(None)<|MERGE_RESOLUTION|>--- conflicted
+++ resolved
@@ -236,21 +236,15 @@
 
     res = await redis.zrange(key, 0, -1, withscores=False)
     assert res == members
-<<<<<<< HEAD
-    res = yield from redis.zrange(key, 0, -1, withscores=False,
-                                  encoding='utf-8')
+    res = await redis.zrange(key, 0, -1, withscores=False,
+                             encoding='utf-8')
     assert res == strings
-    res = yield from redis.zrange(key, 0, -1, withscores=True)
-    assert res == rev_pairs
-    res = yield from redis.zrange(key, 0, -1, withscores=True,
-                                  encoding='utf-8')
-    assert res == string_rev_pairs
-    res = yield from redis.zrange(key, -2, -1, withscores=False)
-=======
     res = await redis.zrange(key, 0, -1, withscores=True)
     assert res == rev_pairs
+    res = await redis.zrange(key, 0, -1, withscores=True,
+                             encoding='utf-8')
+    assert res == string_rev_pairs
     res = await redis.zrange(key, -2, -1, withscores=False)
->>>>>>> 67af793e
     assert res == members[-2:]
     res = await redis.zrange(key, 1, 2, withscores=False)
     assert res == members[1:3]
@@ -276,13 +270,9 @@
     assert res == 5
     res = await redis.zrangebylex(key)
     assert res == members
-<<<<<<< HEAD
-    res = yield from redis.zrangebylex(key, encoding='utf-8')
+    res = await redis.zrangebylex(key, encoding='utf-8')
     assert res == strings
-    res = yield from redis.zrangebylex(key, min=b'-', max=b'd')
-=======
     res = await redis.zrangebylex(key, min=b'-', max=b'd')
->>>>>>> 67af793e
     assert res == members[:-1]
     res = await redis.zrangebylex(key, min=b'a', max=b'e',
                                   include_min=False,
@@ -341,29 +331,21 @@
     strings = [x.decode('utf-8') for x in members]
     pairs = list(itertools.chain(*zip(scores, members)))
     rev_pairs = list(itertools.chain(*zip(members, scores)))
-<<<<<<< HEAD
     string_rev_pairs = list(itertools.chain(*zip(strings, scores)))
-    res = yield from redis.zadd(key, *pairs)
-=======
-    res = await redis.zadd(key, *pairs)
->>>>>>> 67af793e
+    res = await redis.zadd(key, *pairs)
     assert res == 5
     res = await redis.zrangebyscore(key, 1, 7, withscores=False)
     assert res == members
-<<<<<<< HEAD
-    res = yield from redis.zrangebyscore(key, 1, 7, withscores=False,
-                                         encoding='utf-8')
+    res = await redis.zrangebyscore(key, 1, 7, withscores=False,
+                                    encoding='utf-8')
     assert res == strings
-    res = yield from redis.zrangebyscore(
-=======
     res = await redis.zrangebyscore(
->>>>>>> 67af793e
         key, 1, 7, withscores=False, exclude=redis.ZSET_EXCLUDE_BOTH)
     assert res == members[2:-1]
     res = await redis.zrangebyscore(key, 1, 7, withscores=True)
     assert res == rev_pairs
-    res = yield from redis.zrangebyscore(key, 1, 7, withscores=True,
-                                         encoding='utf-8')
+    res = await redis.zrangebyscore(key, 1, 7, withscores=True,
+                                    encoding='utf-8')
     assert res == string_rev_pairs
 
     res = await redis.zrangebyscore(key, 1, 10, offset=2, count=2)
@@ -425,15 +407,15 @@
     assert res == 10
 
     res = await redis.zremrangebylex(key, b'alpha', b'omega',
-                                          include_max=True,
-                                          include_min=True)
+                                     include_max=True,
+                                     include_min=True)
     assert res == 6
     res = await redis.zrange(key, 0, -1)
     assert res == [b'ALPHA', b'aaaa', b'zap', b'zip']
 
     res = await redis.zremrangebylex(key, b'zap', b'zip',
-                                          include_max=False,
-                                          include_min=False)
+                                     include_max=False,
+                                     include_min=False)
     assert res == 0
 
     res = await redis.zrange(key, 0, -1)
@@ -527,21 +509,15 @@
 
     res = await redis.zrevrange(key, 0, -1, withscores=False)
     assert res == members[::-1]
-<<<<<<< HEAD
-    res = yield from redis.zrevrange(key, 0, -1, withscores=False,
-                                     encoding='utf-8')
+    res = await redis.zrevrange(key, 0, -1, withscores=False,
+                                encoding='utf-8')
     assert res == strings[::-1]
-    res = yield from redis.zrevrange(key, 0, -1, withscores=True)
-    assert res == pairs[::-1]
-    res = yield from redis.zrevrange(key, 0, -1, withscores=True,
-                                     encoding='utf-8')
-    assert res == string_pairs[::-1]
-    res = yield from redis.zrevrange(key, -2, -1, withscores=False)
-=======
     res = await redis.zrevrange(key, 0, -1, withscores=True)
     assert res == pairs[::-1]
+    res = await redis.zrevrange(key, 0, -1, withscores=True,
+                                encoding='utf-8')
+    assert res == string_pairs[::-1]
     res = await redis.zrevrange(key, -2, -1, withscores=False)
->>>>>>> 67af793e
     assert res == members[1::-1]
     res = await redis.zrevrange(key, 1, 2, withscores=False)
 
@@ -651,30 +627,22 @@
     strings = [x.decode('utf-8') for x in members]
     pairs = list(itertools.chain(*zip(scores, members)))
     rev_pairs = list(itertools.chain(*zip(members[::-1], scores[::-1])))
-<<<<<<< HEAD
     string_rev_pairs = list(itertools.chain(*zip(strings[::-1], scores[::-1])))
-    res = yield from redis.zadd(key, *pairs)
-=======
-    res = await redis.zadd(key, *pairs)
->>>>>>> 67af793e
+    res = await redis.zadd(key, *pairs)
     assert res == 5
     res = await redis.zrevrangebyscore(key, 7, 1, withscores=False)
     assert res == members[::-1]
-<<<<<<< HEAD
-    res = yield from redis.zrevrangebyscore(key, 7, 1, withscores=False,
-                                            encoding='utf-8')
+    res = await redis.zrevrangebyscore(key, 7, 1, withscores=False,
+                                       encoding='utf-8')
     assert res == strings[::-1]
-    res = yield from redis.zrevrangebyscore(
-=======
     res = await redis.zrevrangebyscore(
->>>>>>> 67af793e
         key, 7, 1, withscores=False,
         exclude=redis.ZSET_EXCLUDE_BOTH)
     assert res == members[-2:1:-1]
     res = await redis.zrevrangebyscore(key, 7, 1, withscores=True)
     assert res == rev_pairs
-    res = yield from redis.zrevrangebyscore(key, 7, 1, withscores=True,
-                                            encoding='utf-8')
+    res = await redis.zrevrangebyscore(key, 7, 1, withscores=True,
+                                       encoding='utf-8')
     assert res == string_rev_pairs
 
     res = await redis.zrevrangebyscore(key, 10, 1, offset=2, count=2)
@@ -712,13 +680,9 @@
     assert res == 5
     res = await redis.zrevrangebylex(key)
     assert res == rev_members
-<<<<<<< HEAD
-    res = yield from redis.zrevrangebylex(key, encoding='utf-8')
+    res = await redis.zrevrangebylex(key, encoding='utf-8')
     assert res == rev_strings
-    res = yield from redis.zrevrangebylex(key, min=b'-', max=b'd')
-=======
     res = await redis.zrevrangebylex(key, min=b'-', max=b'd')
->>>>>>> 67af793e
     assert res == rev_members[1:]
     res = await redis.zrevrangebylex(key, min=b'a', max=b'e',
                                      include_min=False,
@@ -742,10 +706,10 @@
         await redis.zrevrangebylex(key, b'a', b'e', count=1)
     with pytest.raises(TypeError):
         await redis.zrevrangebylex(key, b'a', b'e',
-                                        offset='one', count=1)
+                                   offset='one', count=1)
     with pytest.raises(TypeError):
         await redis.zrevrangebylex(key, b'a', b'e',
-                                        offset=1, count='one')
+                                   offset=1, count='one')
 
 
 @pytest.redis_version(2, 8, 0, reason='ZSCAN is available since redis>=2.8.0')
