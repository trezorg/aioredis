import time
import pytest
import sys

from unittest import mock

from aioredis import ReplyError
<<<<<<< HEAD
from ._testutil import (
    RedisTest, run_until_complete, REDIS_VERSION, no_cluster_test
)


class ServerCommandsTest(RedisTest):
    @no_cluster_test('not implemented')
    @run_until_complete
    def test_client_list(self):
        res = yield from self.redis.client_list()
        self.assertIsInstance(res, list)
        res = [dict(i._asdict()) for i in res]
        expected = {
            'addr': mock.ANY,
            'fd': mock.ANY,
            'age': '0',
            'idle': '0',
            'flags': 'N',
            'db': '0',
            'sub': '0',
            'psub': '0',
            'multi': '-1',
            'qbuf': '0',
            'qbuf_free': mock.ANY,
            'obl': '0',
            'oll': '0',
            'omem': '0',
            'events': 'r',
            'cmd': 'client',
            'name': '',
            }
        if REDIS_VERSION >= (2, 8, 12):
            expected['id'] = mock.ANY
        self.assertIn(expected, res)

    @no_cluster_test('not implemented')
    @run_until_complete
    @unittest.skipIf(REDIS_VERSION < (2, 9, 50),
                     'CLIENT PAUSE is available since redis>=2.9.50')
    def test_client_pause(self):
        res = yield from self.redis.client_pause(2000)
        self.assertTrue(res)
        ts = time.time()
        yield from self.redis.ping()
        dt = int(time.time() - ts)
        self.assertEqual(dt, 2)

        with self.assertRaises(TypeError):
            yield from self.redis.client_pause(2.0)
        with self.assertRaises(ValueError):
            yield from self.redis.client_pause(-1)

    @no_cluster_test('not implemented')
    @run_until_complete
    def test_client_getname(self):
        res = yield from self.redis.client_getname()
        self.assertIsNone(res)
        ok = yield from self.redis.client_setname('TestClient')
        self.assertTrue(ok)

        res = yield from self.redis.client_getname()
        self.assertEqual(res, b'TestClient')
        res = yield from self.redis.client_getname(encoding='utf-8')
        self.assertEqual(res, 'TestClient')

    @no_cluster_test('not implemented')
    @run_until_complete
    def test_config_get(self):
        res = yield from self.redis.config_get('port')
        self.assertEqual(res, {'port': str(self.redis_port)})

        res = yield from self.redis.config_get()
        self.assertGreater(len(res), 0)

        res = yield from self.redis.config_get('unknown_parameter')
        self.assertEqual(res, {})

        with self.assertRaises(TypeError):
            yield from self.redis.config_get(b'port')

    @no_cluster_test('not implemented')
    @run_until_complete
    def test_config_rewrite(self):
        with self.assertRaises(ReplyError):
            yield from self.redis.config_rewrite()

    @no_cluster_test('not implemented')
    @run_until_complete
    def test_config_set(self):
        cur_value = yield from self.redis.config_get('slave-read-only')
        res = yield from self.redis.config_set('slave-read-only', 'no')
        self.assertTrue(res)
        res = yield from self.redis.config_set(
            'slave-read-only', cur_value['slave-read-only'])
        self.assertTrue(res)

        with self.assertRaisesRegex(
                ReplyError, "Unsupported CONFIG parameter"):
            yield from self.redis.config_set('databases', 100)
        with self.assertRaises(TypeError):
            yield from self.redis.config_set(100, 'databases')

    @no_cluster_test('not implemented')
    @run_until_complete
    @unittest.skip("Not implemented")
    def test_config_resetstat(self):
        pass

    @no_cluster_test('not implemented')
    @run_until_complete
    def test_dbsize(self):
        res = yield from self.redis.dbsize()
        self.assertGreater(res, 0)

        yield from self.redis.flushdb()
        res = yield from self.redis.dbsize()
        self.assertEqual(res, 0)
        yield from self.redis.set('key', 'value')
        res = yield from self.redis.dbsize()
        self.assertEqual(res, 1)

    @no_cluster_test('not implemented')
    @run_until_complete
    @unittest.skip("Not implemented")
    def test_info(self):
        pass

    @no_cluster_test('not implemented')
    @run_until_complete
    @unittest.skipIf(REDIS_VERSION < (2, 8, 12),
                     'ROLE is available since redis>=2.8.12')
    def test_role(self):
        res = yield from self.redis.role()
        self.assertEqual(dict(res._asdict()), {
            'role': 'master',
            'replication_offset': mock.ANY,
            'slaves': [],
            })

    @no_cluster_test('not implemented')
    @run_until_complete
    def test_time(self):
        res = yield from self.redis.time()
        self.assertIsInstance(res, float)
        self.assertEqual(int(res), int(time.time()))
=======


@pytest.mark.run_loop
async def test_client_list(redis, server, request):
    name = request.node.callspec.id
    assert (await redis.client_setname(name))
    res = await redis.client_list()
    assert isinstance(res, list)
    res = [dict(i._asdict()) for i in res]
    expected = {
        'addr': mock.ANY,
        'fd': mock.ANY,
        'age': mock.ANY,
        'idle': mock.ANY,
        'flags': 'N',
        'db': '0',
        'sub': '0',
        'psub': '0',
        'multi': '-1',
        'qbuf': '0',
        'qbuf_free': mock.ANY,
        'obl': '0',
        'oll': '0',
        'omem': '0',
        'events': 'r',
        'cmd': 'client',
        'name': name,
        }
    if server.version >= (2, 8, 12):
        expected['id'] = mock.ANY
    assert expected in res


@pytest.mark.run_loop
@pytest.mark.skipif(sys.platform == 'win32',
                    reason="No unixsocket on Windows")
async def test_client_list__unixsocket(create_redis, loop, server, request):
    redis = await create_redis(server.unixsocket, loop=loop)
    name = request.node.callspec.id
    assert (await redis.client_setname(name))
    res = await redis.client_list()
    info = [dict(i._asdict()) for i in res]
    expected = {
        'addr': '{}:0'.format(server.unixsocket),
        'fd': mock.ANY,
        'age': mock.ANY,
        'idle': mock.ANY,
        'flags': 'U',   # Conneted via unix socket
        'db': '0',
        'sub': '0',
        'psub': '0',
        'multi': '-1',
        'qbuf': '0',
        'qbuf_free': mock.ANY,
        'obl': '0',
        'oll': '0',
        'omem': '0',
        'events': 'r',
        'cmd': 'client',
        'name': name,
        }
    if server.version >= (2, 8, 12):
        expected['id'] = mock.ANY
    assert expected in info


@pytest.mark.run_loop
@pytest.redis_version(
    2, 9, 50, reason='CLIENT PAUSE is available since redis >= 2.9.50')
async def test_client_pause(redis):
    ts = time.time()
    res = await redis.client_pause(2000)
    assert res is True
    await redis.ping()
    assert int(time.time() - ts) >= 2

    with pytest.raises(TypeError):
        await redis.client_pause(2.0)
    with pytest.raises(ValueError):
        await redis.client_pause(-1)


@pytest.mark.run_loop
async def test_client_getname(redis):
    res = await redis.client_getname()
    assert res is None
    ok = await redis.client_setname('TestClient')
    assert ok is True

    res = await redis.client_getname()
    assert res == b'TestClient'
    res = await redis.client_getname(encoding='utf-8')
    assert res == 'TestClient'


@pytest.redis_version(2, 8, 13, reason="available since Redis 2.8.13")
@pytest.mark.run_loop
async def test_command(redis):
    res = await redis.command()
    assert isinstance(res, list)
    assert len(res) > 0


@pytest.redis_version(2, 8, 13, reason="available since Redis 2.8.13")
@pytest.mark.run_loop
async def test_command_count(redis):
    res = await redis.command_count()
    assert res > 0


@pytest.redis_version(3, 0, 0, reason="available since Redis 3.0.0")
@pytest.mark.run_loop
async def test_command_getkeys(redis):
    res = await redis.command_getkeys('get', 'key')
    assert res == ['key']
    res = await redis.command_getkeys('get', 'key', encoding=None)
    assert res == [b'key']
    res = await redis.command_getkeys('mset', 'k1', 'v1', 'k2', 'v2')
    assert res == ['k1', 'k2']
    res = await redis.command_getkeys('mset', 'k1', 'v1', 'k2')
    assert res == ['k1', 'k2']

    with pytest.raises(ReplyError):
        assert (await redis.command_getkeys('get'))
    with pytest.raises(TypeError):
        assert not (await redis.command_getkeys(None))


@pytest.redis_version(2, 8, 13, reason="available since Redis 2.8.13")
@pytest.mark.run_loop
async def test_command_info(redis):
    res = await redis.command_info('get')
    assert res == [
        ['get', 2, ['readonly', 'fast'], 1, 1, 1],
    ]

    res = await redis.command_info("unknown-command")
    assert res == [None]
    res = await redis.command_info("unknown-command", "unknown-commnad")
    assert res == [None, None]


@pytest.mark.run_loop
async def test_config_get(redis, server):
    res = await redis.config_get('port')
    assert res == {'port': str(server.tcp_address.port)}

    res = await redis.config_get()
    assert len(res) > 0

    res = await redis.config_get('unknown_parameter')
    assert res == {}

    with pytest.raises(TypeError):
        await redis.config_get(b'port')


@pytest.mark.run_loop
async def test_config_rewrite(redis):
    with pytest.raises(ReplyError):
        await redis.config_rewrite()


@pytest.mark.run_loop
async def test_config_set(redis):
    cur_value = await redis.config_get('slave-read-only')
    res = await redis.config_set('slave-read-only', 'no')
    assert res is True
    res = await redis.config_set(
        'slave-read-only', cur_value['slave-read-only'])
    assert res is True

    with pytest.raises(ReplyError, match="Unsupported CONFIG parameter"):
        await redis.config_set('databases', 100)
    with pytest.raises(TypeError):
        await redis.config_set(100, 'databases')


# @pytest.mark.run_loop
# @pytest.mark.skip("Not implemented")
# def test_config_resetstat():
#     pass

@pytest.mark.run_loop
async def test_debug_object(redis):
    with pytest.raises(ReplyError):
        assert (await redis.debug_object('key')) is None

    ok = await redis.set('key', 'value')
    assert ok
    res = await redis.debug_object('key')
    assert res is not None


@pytest.mark.run_loop
async def test_debug_sleep(redis):
    t1 = await redis.time()
    ok = await redis.debug_sleep(2)
    assert ok
    t2 = await redis.time()
    assert t2 - t1 >= 2


@pytest.mark.run_loop
async def test_dbsize(redis):
    res = await redis.dbsize()
    assert res == 0

    await redis.set('key', 'value')

    res = await redis.dbsize()
    assert res > 0

    await redis.flushdb()
    res = await redis.dbsize()
    assert res == 0
    await redis.set('key', 'value')
    res = await redis.dbsize()
    assert res == 1


@pytest.mark.run_loop
async def test_info(redis):
    res = await redis.info()
    assert isinstance(res, dict)

    res = await redis.info('all')
    assert isinstance(res, dict)

    with pytest.raises(ValueError):
        await redis.info('')


@pytest.mark.run_loop
async def test_lastsave(redis):
    res = await redis.lastsave()
    assert res > 0


@pytest.mark.run_loop
@pytest.redis_version(2, 8, 12, reason='ROLE is available since redis>=2.8.12')
async def test_role(redis):
    res = await redis.role()
    assert dict(res._asdict()) == {
        'role': 'master',
        'replication_offset': mock.ANY,
        'slaves': [],
        }


@pytest.mark.run_loop
async def test_save(redis):
    res = await redis.dbsize()
    assert res == 0
    t1 = await redis.lastsave()
    ok = await redis.save()
    assert ok
    t2 = await redis.lastsave()
    assert t2 >= t1


@pytest.mark.run_loop
async def test_time(redis):
    res = await redis.time()
    assert isinstance(res, float)
    pytest.assert_almost_equal(int(res), int(time.time()), delta=10)


@pytest.mark.run_loop
async def test_time_with_encoding(create_redis, server, loop):
    redis = await create_redis(server.tcp_address, loop=loop,
                               encoding='utf-8')
    res = await redis.time()
    assert isinstance(res, float)
    pytest.assert_almost_equal(int(res), int(time.time()), delta=10)


@pytest.mark.run_loop
async def test_slowlog_len(redis):
    res = await redis.slowlog_len()
    assert res >= 0


@pytest.mark.run_loop
async def test_slowlog_get(redis):
    res = await redis.slowlog_get()
    assert isinstance(res, list)
    assert len(res) >= 0

    res = await redis.slowlog_get(2)
    assert isinstance(res, list)
    assert 0 <= len(res) <= 2

    with pytest.raises(TypeError):
        assert not (await redis.slowlog_get(1.2))
    with pytest.raises(TypeError):
        assert not (await redis.slowlog_get('1'))


@pytest.mark.run_loop
async def test_slowlog_reset(redis):
    ok = await redis.slowlog_reset()
    assert ok is True
>>>>>>> 89c33bae
<|MERGE_RESOLUTION|>--- conflicted
+++ resolved
@@ -5,153 +5,6 @@
 from unittest import mock
 
 from aioredis import ReplyError
-<<<<<<< HEAD
-from ._testutil import (
-    RedisTest, run_until_complete, REDIS_VERSION, no_cluster_test
-)
-
-
-class ServerCommandsTest(RedisTest):
-    @no_cluster_test('not implemented')
-    @run_until_complete
-    def test_client_list(self):
-        res = yield from self.redis.client_list()
-        self.assertIsInstance(res, list)
-        res = [dict(i._asdict()) for i in res]
-        expected = {
-            'addr': mock.ANY,
-            'fd': mock.ANY,
-            'age': '0',
-            'idle': '0',
-            'flags': 'N',
-            'db': '0',
-            'sub': '0',
-            'psub': '0',
-            'multi': '-1',
-            'qbuf': '0',
-            'qbuf_free': mock.ANY,
-            'obl': '0',
-            'oll': '0',
-            'omem': '0',
-            'events': 'r',
-            'cmd': 'client',
-            'name': '',
-            }
-        if REDIS_VERSION >= (2, 8, 12):
-            expected['id'] = mock.ANY
-        self.assertIn(expected, res)
-
-    @no_cluster_test('not implemented')
-    @run_until_complete
-    @unittest.skipIf(REDIS_VERSION < (2, 9, 50),
-                     'CLIENT PAUSE is available since redis>=2.9.50')
-    def test_client_pause(self):
-        res = yield from self.redis.client_pause(2000)
-        self.assertTrue(res)
-        ts = time.time()
-        yield from self.redis.ping()
-        dt = int(time.time() - ts)
-        self.assertEqual(dt, 2)
-
-        with self.assertRaises(TypeError):
-            yield from self.redis.client_pause(2.0)
-        with self.assertRaises(ValueError):
-            yield from self.redis.client_pause(-1)
-
-    @no_cluster_test('not implemented')
-    @run_until_complete
-    def test_client_getname(self):
-        res = yield from self.redis.client_getname()
-        self.assertIsNone(res)
-        ok = yield from self.redis.client_setname('TestClient')
-        self.assertTrue(ok)
-
-        res = yield from self.redis.client_getname()
-        self.assertEqual(res, b'TestClient')
-        res = yield from self.redis.client_getname(encoding='utf-8')
-        self.assertEqual(res, 'TestClient')
-
-    @no_cluster_test('not implemented')
-    @run_until_complete
-    def test_config_get(self):
-        res = yield from self.redis.config_get('port')
-        self.assertEqual(res, {'port': str(self.redis_port)})
-
-        res = yield from self.redis.config_get()
-        self.assertGreater(len(res), 0)
-
-        res = yield from self.redis.config_get('unknown_parameter')
-        self.assertEqual(res, {})
-
-        with self.assertRaises(TypeError):
-            yield from self.redis.config_get(b'port')
-
-    @no_cluster_test('not implemented')
-    @run_until_complete
-    def test_config_rewrite(self):
-        with self.assertRaises(ReplyError):
-            yield from self.redis.config_rewrite()
-
-    @no_cluster_test('not implemented')
-    @run_until_complete
-    def test_config_set(self):
-        cur_value = yield from self.redis.config_get('slave-read-only')
-        res = yield from self.redis.config_set('slave-read-only', 'no')
-        self.assertTrue(res)
-        res = yield from self.redis.config_set(
-            'slave-read-only', cur_value['slave-read-only'])
-        self.assertTrue(res)
-
-        with self.assertRaisesRegex(
-                ReplyError, "Unsupported CONFIG parameter"):
-            yield from self.redis.config_set('databases', 100)
-        with self.assertRaises(TypeError):
-            yield from self.redis.config_set(100, 'databases')
-
-    @no_cluster_test('not implemented')
-    @run_until_complete
-    @unittest.skip("Not implemented")
-    def test_config_resetstat(self):
-        pass
-
-    @no_cluster_test('not implemented')
-    @run_until_complete
-    def test_dbsize(self):
-        res = yield from self.redis.dbsize()
-        self.assertGreater(res, 0)
-
-        yield from self.redis.flushdb()
-        res = yield from self.redis.dbsize()
-        self.assertEqual(res, 0)
-        yield from self.redis.set('key', 'value')
-        res = yield from self.redis.dbsize()
-        self.assertEqual(res, 1)
-
-    @no_cluster_test('not implemented')
-    @run_until_complete
-    @unittest.skip("Not implemented")
-    def test_info(self):
-        pass
-
-    @no_cluster_test('not implemented')
-    @run_until_complete
-    @unittest.skipIf(REDIS_VERSION < (2, 8, 12),
-                     'ROLE is available since redis>=2.8.12')
-    def test_role(self):
-        res = yield from self.redis.role()
-        self.assertEqual(dict(res._asdict()), {
-            'role': 'master',
-            'replication_offset': mock.ANY,
-            'slaves': [],
-            })
-
-    @no_cluster_test('not implemented')
-    @run_until_complete
-    def test_time(self):
-        res = yield from self.redis.time()
-        self.assertIsInstance(res, float)
-        self.assertEqual(int(res), int(time.time()))
-=======
 
 
 @pytest.mark.run_loop
@@ -454,5 +307,4 @@
 @pytest.mark.run_loop
 async def test_slowlog_reset(redis):
     ok = await redis.slowlog_reset()
-    assert ok is True
->>>>>>> 89c33bae
+    assert ok is True