--- conflicted
+++ resolved
@@ -4,543 +4,6 @@
 from aioredis import ReplyError
 
 
-<<<<<<< HEAD
-class ListCommandsTest(RedisTest):
-
-    @run_until_complete
-    def test_blpop(self):
-        key1, value1 = b'key:blpop:1', b'blpop:value:1'
-        key2, value2 = b'key:blpop:2', b'blpop:value:2'
-
-        # setup list
-        result = yield from self.redis.rpush(key1, value1, value2)
-        self.assertEqual(result, 2)
-        # make sure that left value poped
-        test_value = yield from self.redis.blpop(key1)
-        self.assertEqual(test_value, [key1, value1])
-        # pop remaining value, so list should become empty
-        test_value = yield from self.redis.blpop(key1)
-        self.assertEqual(test_value, [key1, value2])
-
-        with self.assertRaises(TypeError):
-            yield from self.redis.blpop(None)
-        with self.assertRaises(TypeError):
-            yield from self.redis.blpop(key1, None)
-        with self.assertRaises(TypeError):
-            yield from self.redis.blpop(key1, timeout=b'one')
-        with self.assertRaises(ValueError):
-            yield from self.redis.blpop(key2, timeout=-10)
-
-        # test encoding param
-        yield from self.redis.rpush(key2, value1)
-        test_value = yield from self.redis.blpop(key2, encoding='utf-8')
-        self.assertEqual(test_value, ['key:blpop:2', 'blpop:value:1'])
-
-    @run_until_complete
-    def test_blpop_blocking_features(self):
-        key1, key2 = b'{key:blpop}:1', b'{key:blpop}:2'
-        value = b'blpop:value:2'
-
-        other_redis = yield from self.create_redis(
-            ('localhost', self.redis_port), loop=self.loop)
-
-        # create blocking task in separate connection
-        consumer = other_redis.blpop(key1, key2)
-
-        producer_task = asyncio.Task(
-            self.push_data_with_sleep(key2, value), loop=self.loop)
-        results = yield from asyncio.gather(
-            consumer, producer_task, loop=self.loop)
-
-        self.assertEqual(results[0], [key2, value])
-        self.assertEqual(results[1], 1)
-
-        # wait for data with timeout, list is emtpy, so blpop should
-        # return None in 1 sec
-        waiter = self.redis.blpop(key1, key2, timeout=1)
-        test_value = yield from waiter
-        self.assertEqual(test_value, None)
-        other_redis.close()
-
-    @asyncio.coroutine
-    def push_data_with_sleep(self, key, *values):
-        yield from asyncio.sleep(0.2, loop=self.loop)
-        result = yield from self.redis.lpush(key, *values)
-        return result
-
-    @run_until_complete
-    def test_brpop(self):
-        key1, value1 = b'key:brpop:1', b'brpop:value:1'
-        key2, value2 = b'key:brpop:2', b'brpop:value:2'
-
-        # setup list
-        result = yield from self.redis.rpush(key1, value1, value2)
-        self.assertEqual(result, 2)
-        # make sure that right value poped
-        test_value = yield from self.redis.brpop(key1)
-        self.assertEqual(test_value, [key1, value2])
-        # pop remaining value, so list should become empty
-        test_value = yield from self.redis.brpop(key1)
-        self.assertEqual(test_value, [key1, value1])
-
-        with self.assertRaises(TypeError):
-            yield from self.redis.brpop(None)
-        with self.assertRaises(TypeError):
-            yield from self.redis.brpop(key1, None)
-        with self.assertRaises(TypeError):
-            yield from self.redis.brpop(key1, timeout=b'one')
-        with self.assertRaises(ValueError):
-            yield from self.redis.brpop(key2, timeout=-10)
-
-        # test encoding param
-        yield from self.redis.rpush(key2, value1)
-        test_value = yield from self.redis.brpop(key2, encoding='utf-8')
-        self.assertEqual(test_value, ['key:brpop:2', 'brpop:value:1'])
-
-    @run_until_complete
-    def test_brpop_blocking_features(self):
-        key1, key2 = b'{key:brpop}:1', b'{key:brpop}:2'
-        value = b'brpop:value:2'
-
-        other_redis = yield from self.create_test_redis_or_cluster()
-        # create blocking task in separate connection
-        consumer_task = other_redis.brpop(key1, key2)
-
-        producer_task = asyncio.Task(
-            self.push_data_with_sleep(key2, value), loop=self.loop)
-
-        results = yield from asyncio.gather(
-            consumer_task, producer_task, loop=self.loop)
-
-        self.assertEqual(results[0], [key2, value])
-        self.assertEqual(results[1], 1)
-
-        # wait for data with timeout, list is emtpy, so brpop should
-        # return None in 1 sec
-        waiter = self.redis.brpop(key1, key2, timeout=1)
-        test_value = yield from waiter
-        self.assertEqual(test_value, None)
-        other_redis.close()
-
-    @run_until_complete
-    def test_brpoplpush(self):
-        key = b'{key:brpoplpush}:1'
-        value1, value2 = b'brpoplpush:value:1', b'brpoplpush:value:2'
-
-        destkey = b'{key:brpoplpush}:2'
-
-        # setup list
-        yield from self.redis.rpush(key, value1, value2)
-
-        # move value in into head of new list
-        result = yield from self.redis.brpoplpush(key, destkey)
-        self.assertEqual(result, value2)
-        # move last value
-        result = yield from self.redis.brpoplpush(key, destkey)
-        self.assertEqual(result, value1)
-
-        # make sure that all values stored in new destkey list
-        test_value = yield from self.redis.lrange(destkey, 0, -1)
-        self.assertEqual(test_value, [value1, value2])
-
-        with self.assertRaises(TypeError):
-            yield from self.redis.brpoplpush(None, destkey)
-
-        with self.assertRaises(TypeError):
-            yield from self.redis.brpoplpush(key, None)
-
-        with self.assertRaises(TypeError):
-            yield from self.redis.brpoplpush(key, destkey, timeout=b'one')
-
-        with self.assertRaises(ValueError):
-            yield from self.redis.brpoplpush(key, destkey, timeout=-10)
-
-        # test encoding param
-        result = yield from self.redis.brpoplpush(
-            destkey, key, encoding='utf-8')
-        self.assertEqual(result, 'brpoplpush:value:2')
-
-    @run_until_complete
-    def test_brpoplpush_blocking_features(self):
-        source = b'{key:brpoplpush}:1'
-        value = b'brpoplpush:value:2'
-        destkey = b'{key:brpoplpush}:2'
-        yield from self.redis.delete(source, destkey)
-        other_redis = yield from self.create_test_redis_or_cluster()
-        # create blocking task
-        consumer_task = other_redis.brpoplpush(source, destkey)
-        producer_task = asyncio.Task(
-            self.push_data_with_sleep(source, value), loop=self.loop)
-        results = yield from asyncio.gather(
-            consumer_task, producer_task, loop=self.loop)
-        self.assertEqual(results[0], value)
-        self.assertEqual(results[1], 1)
-
-        # make sure that all values stored in new destkey list
-        test_value = yield from self.redis.lrange(destkey, 0, -1)
-        self.assertEqual(test_value, [value])
-
-        # wait for data with timeout, list is emtpy, so brpoplpush should
-        # return None in 1 sec
-        waiter = self.redis.brpoplpush(source, destkey, timeout=1)
-        test_value = yield from waiter
-        self.assertEqual(test_value, None)
-        other_redis.close()
-
-    @run_until_complete
-    def test_lindex(self):
-        key, value = b'key:lindex:1', 'value:{}'
-        # setup list
-        values = [value.format(i).encode('utf-8') for i in range(0, 10)]
-        yield from self.redis.rpush(key, *values)
-        # make sure that all indexes are correct
-        for i in range(0, 10):
-            test_value = yield from self.redis.lindex(key, i)
-            self.assertEqual(test_value, values[i])
-
-        # get last element
-        test_value = yield from self.redis.lindex(key, -1)
-        self.assertEqual(test_value, b'value:9')
-
-        # index of element if key does not exists
-        test_value = yield from self.redis.lindex(b'not:' + key, 5)
-        self.assertEqual(test_value, None)
-
-        # test encoding param
-        yield from self.redis.rpush(key, 'one', 'two')
-        test_value = yield from self.redis.lindex(key, 10, encoding='utf-8')
-        self.assertEqual(test_value, 'one')
-        test_value = yield from self.redis.lindex(key, 11, encoding='utf-8')
-        self.assertEqual(test_value, 'two')
-
-        with self.assertRaises(TypeError):
-            yield from self.redis.lindex(None, -1)
-
-        with self.assertRaises(TypeError):
-            yield from self.redis.lindex(key, b'one')
-
-    @run_until_complete
-    def test_linsert(self):
-        key = b'key:linsert:1'
-        value1, value2, value3, value4 = b'Hello', b'World', b'foo', b'bar'
-        yield from self.redis.rpush(key, value1, value2)
-
-        # insert element before pivot
-        test_value = yield from self.redis.linsert(
-            key, value2, value3, before=True)
-        self.assertEqual(test_value, 3)
-        # insert element after pivot
-        test_value = yield from self.redis.linsert(
-            key, value2, value4, before=False)
-        self.assertEqual(test_value, 4)
-
-        # make sure that values actually inserted in right placed
-        test_value = yield from self.redis.lrange(key, 0, -1)
-        expected = [value1, value3, value2, value4]
-        self.assertEqual(test_value, expected)
-
-        # try to insert something when pivot value does not exits
-        test_value = yield from self.redis.linsert(
-            key, b'not:pivot', value3, before=True)
-        self.assertEqual(test_value, -1)
-
-        with self.assertRaises(TypeError):
-            yield from self.redis.linsert(None, value1, value3)
-
-    @run_until_complete
-    def test_llen(self):
-        key = b'key:llen:1'
-        value1, value2 = b'Hello', b'World'
-        yield from self.redis.rpush(key, value1, value2)
-
-        test_value = yield from self.redis.llen(key)
-        self.assertEqual(test_value, 2)
-
-        test_value = yield from self.redis.llen(b'not:' + key)
-        self.assertEqual(test_value, 0)
-
-        with self.assertRaises(TypeError):
-            yield from self.redis.llen(None)
-
-    @run_until_complete
-    def test_lpop(self):
-        key = b'key:lpop:1'
-        value1, value2 = b'lpop:value:1', b'lpop:value:2'
-
-        # setup list
-        result = yield from self.redis.rpush(key, value1, value2)
-        self.assertEqual(result, 2)
-        # make sure that left value poped
-        test_value = yield from self.redis.lpop(key)
-        self.assertEqual(test_value, value1)
-        # pop remaining value, so list should become empty
-        test_value = yield from self.redis.lpop(key)
-        self.assertEqual(test_value, value2)
-        # pop from empty list
-        test_value = yield from self.redis.lpop(key)
-        self.assertEqual(test_value, None)
-
-        # test encoding param
-        yield from self.redis.rpush(key, 'value')
-        test_value = yield from self.redis.lpop(key, encoding='utf-8')
-        self.assertEqual(test_value, 'value')
-
-        with self.assertRaises(TypeError):
-            yield from self.redis.lpop(None)
-
-    @run_until_complete
-    def test_lpush(self):
-        key = b'key:lpush'
-        value1, value2 = b'value:1', b'value:2'
-
-        # add multiple values to the list, with key that does not exists
-        result = yield from self.redis.lpush(key, value1, value2)
-        self.assertEqual(result, 2)
-
-        # make sure that values actually inserted in right placed and order
-        test_value = yield from self.redis.lrange(key, 0, -1)
-        self.assertEqual(test_value, [value2, value1])
-
-        # test encoding param
-        test_value = yield from self.redis.lrange(key, 0, -1, encoding='utf-8')
-        self.assertEqual(test_value, ['value:2', 'value:1'])
-
-        with self.assertRaises(TypeError):
-            yield from self.redis.lpush(None, value1)
-
-    @run_until_complete
-    def test_lpushx(self):
-        key = b'key:lpushx'
-        value1, value2 = b'value:1', b'value:2'
-
-        # add multiple values to the list, with key that does not exists
-        # so value should not be pushed
-        result = yield from self.redis.lpushx(key, value2)
-        self.assertEqual(result, 0)
-        # init key with list by using regular lpush
-        result = yield from self.redis.lpush(key, value1)
-        self.assertEqual(result, 1)
-
-        result = yield from self.redis.lpushx(key, value2)
-        self.assertEqual(result, 2)
-
-        # make sure that values actually inserted in right placed and order
-        test_value = yield from self.redis.lrange(key, 0, -1)
-        self.assertEqual(test_value, [value2, value1])
-
-        with self.assertRaises(TypeError):
-            yield from self.redis.lpushx(None, value1)
-
-    @run_until_complete
-    def test_lrange(self):
-        key, value = b'key:lrange:1', 'value:{}'
-        values = [value.format(i).encode('utf-8') for i in range(0, 10)]
-        yield from self.redis.rpush(key, *values)
-
-        test_value = yield from self.redis.lrange(key, 0, 2)
-        self.assertEqual(test_value, values[0:3])
-
-        test_value = yield from self.redis.lrange(key, 0, -1)
-        self.assertEqual(test_value, values)
-
-        test_value = yield from self.redis.lrange(key, -2, -1)
-        self.assertEqual(test_value, values[-2:])
-
-        # range of elements if key does not exists
-        test_value = yield from self.redis.lrange(b'not:' + key, 0, -1)
-        self.assertEqual(test_value, [])
-
-        with self.assertRaises(TypeError):
-            yield from self.redis.lrange(None, 0, -1)
-
-        with self.assertRaises(TypeError):
-            yield from self.redis.lrange(key, b'zero', -1)
-
-        with self.assertRaises(TypeError):
-            yield from self.redis.lrange(key, 0, b'one')
-
-    @run_until_complete
-    def test_lrem(self):
-        key, value = b'key:lrem:1', 'value:{}'
-        values = [value.format(i % 2).encode('utf-8') for i in range(0, 10)]
-        yield from self.redis.rpush(key, *values)
-        # remove elements from tail to head
-        test_value = yield from self.redis.lrem(key, -4, b'value:0')
-        self.assertEqual(test_value, 4)
-        # remove element from head to tail
-        test_value = yield from self.redis.lrem(key, 4, b'value:1')
-        self.assertEqual(test_value, 4)
-
-        # remove values that not in list
-        test_value = yield from self.redis.lrem(key, 4, b'value:other')
-        self.assertEqual(test_value, 0)
-
-        # make sure that only two values left in the list
-        test_value = yield from self.redis.lrange(key, 0, -1)
-        self.assertEqual(test_value, [b'value:0', b'value:1'])
-
-        # remove all instance of value:0
-        test_value = yield from self.redis.lrem(key, 0, b'value:0')
-        self.assertEqual(test_value, 1)
-
-        # make sure that only one values left in the list
-        test_value = yield from self.redis.lrange(key, 0, -1)
-        self.assertEqual(test_value, [b'value:1'])
-
-        with self.assertRaises(TypeError):
-            yield from self.redis.lrem(None, 0, b'value:0')
-
-        with self.assertRaises(TypeError):
-            yield from self.redis.lrem(key, b'ten', b'value:0')
-
-    @run_until_complete
-    def test_lset(self):
-        key, value = b'key:lset', 'value:{}'
-        values = [value.format(i).encode('utf-8') for i in range(0, 3)]
-        yield from self.redis.rpush(key, *values)
-
-        yield from self.redis.lset(key, 0, b'foo')
-        yield from self.redis.lset(key, -1, b'baz')
-        yield from self.redis.lset(key, -2, b'zap')
-
-        test_value = yield from self.redis.lrange(key, 0, -1)
-        self.assertEqual(test_value, [b'foo', b'zap', b'baz'])
-
-        with self.assertRaises(TypeError):
-            yield from self.redis.lset(None, 0, b'value:0')
-
-        with self.assertRaises(ReplyError):
-            yield from self.redis.lset(key, 100, b'value:0')
-
-        with self.assertRaises(TypeError):
-            yield from self.redis.lset(key, b'one', b'value:0')
-
-    @run_until_complete
-    def test_ltrim(self):
-        key, value = b'key:ltrim', 'value:{}'
-        values = [value.format(i).encode('utf-8') for i in range(0, 10)]
-        yield from self.redis.rpush(key, *values)
-
-        # trim with negative indexes
-        yield from self.redis.ltrim(key, 0, -5)
-        test_value = yield from self.redis.lrange(key, 0, -1)
-        self.assertEqual(test_value, values[:-4])
-        # trim with positive indexes
-        yield from self.redis.ltrim(key, 0, 2)
-        test_value = yield from self.redis.lrange(key, 0, -1)
-        self.assertEqual(test_value, values[:3])
-
-        # try to trim out of range indexes
-        res = yield from self.redis.ltrim(key, 100, 110)
-        self.assertEqual(res, True)
-        test_value = yield from self.redis.lrange(key, 0, -1)
-        self.assertEqual(test_value, [])
-
-        with self.assertRaises(TypeError):
-            yield from self.redis.ltrim(None, 0, -1)
-
-        with self.assertRaises(TypeError):
-            yield from self.redis.ltrim(key, b'zero', -1)
-
-        with self.assertRaises(TypeError):
-            yield from self.redis.ltrim(key, 0, b'one')
-
-    @run_until_complete
-    def test_rpop(self):
-        key = b'key:rpop:1'
-        value1, value2 = b'rpop:value:1', b'rpop:value:2'
-
-        # setup list
-        result = yield from self.redis.rpush(key, value1, value2)
-        self.assertEqual(result, 2)
-        # make sure that left value poped
-        test_value = yield from self.redis.rpop(key)
-        self.assertEqual(test_value, value2)
-        # pop remaining value, so list should become empty
-        test_value = yield from self.redis.rpop(key)
-        self.assertEqual(test_value, value1)
-        # pop from empty list
-        test_value = yield from self.redis.rpop(key)
-        self.assertEqual(test_value, None)
-
-        # test encoding param
-        yield from self.redis.rpush(key, 'value')
-        test_value = yield from self.redis.rpop(key, encoding='utf-8')
-        self.assertEqual(test_value, 'value')
-
-        with self.assertRaises(TypeError):
-            yield from self.redis.rpop(None)
-
-    @run_until_complete
-    def test_rpoplpush(self):
-        key = b'{key:rpoplpush}:1'
-        value1, value2 = b'rpoplpush:value:1', b'rpoplpush:value:2'
-        destkey = b'{key:rpoplpush}:2'
-
-        # setup list
-        yield from self.redis.rpush(key, value1, value2)
-
-        # move value in into head of new list
-        result = yield from self.redis.rpoplpush(key, destkey)
-        self.assertEqual(result, value2)
-        # move last value
-        result = yield from self.redis.rpoplpush(key, destkey)
-        self.assertEqual(result, value1)
-
-        # make sure that all values stored in new destkey list
-        result = yield from self.redis.lrange(destkey, 0, -1)
-        self.assertEqual(result, [value1, value2])
-
-        # test encoding param
-        result = yield from self.redis.rpoplpush(
-            destkey, key, encoding='utf-8')
-        self.assertEqual(result, 'rpoplpush:value:2')
-
-        with self.assertRaises(TypeError):
-            yield from self.redis.rpoplpush(None, destkey)
-
-        with self.assertRaises(TypeError):
-            yield from self.redis.rpoplpush(key, None)
-
-    @run_until_complete
-    def test_rpush(self):
-        key = b'key:rpush'
-        value1, value2 = b'value:1', b'value:2'
-
-        # add multiple values to the list, with key that does not exists
-        result = yield from self.redis.rpush(key, value1, value2)
-        self.assertEqual(result, 2)
-
-        # make sure that values actually inserted in right placed and order
-        test_value = yield from self.redis.lrange(key, 0, -1)
-        self.assertEqual(test_value, [value1, value2])
-
-        with self.assertRaises(TypeError):
-            yield from self.redis.rpush(None, value1)
-
-    @run_until_complete
-    def test_rpushx(self):
-        key = b'key:rpushx'
-        value1, value2 = b'value:1', b'value:2'
-
-        # add multiple values to the list, with key that does not exists
-        # so value should not be pushed
-        result = yield from self.redis.rpushx(key, value2)
-        self.assertEqual(result, 0)
-        # init key with list by using regular rpush
-        result = yield from self.redis.rpush(key, value1)
-        self.assertEqual(result, 1)
-
-        result = yield from self.redis.rpushx(key, value2)
-        self.assertEqual(result, 2)
-
-        # make sure that values actually inserted in right placed and order
-        test_value = yield from self.redis.lrange(key, 0, -1)
-        self.assertEqual(test_value, [value1, value2])
-
-        with self.assertRaises(TypeError):
-            yield from self.redis.rpushx(None, value1)
-=======
 async def push_data_with_sleep(redis, loop, key, *values):
     await asyncio.sleep(0.2, loop=loop)
     result = await redis.lpush(key, *values)
@@ -1092,5 +555,4 @@
     assert test_value == [value1, value2]
 
     with pytest.raises(TypeError):
-        await redis.rpushx(None, value1)
->>>>>>> 89c33bae
+        await redis.rpushx(None, value1)