--- conflicted
+++ resolved
@@ -1,664 +1,9 @@
 import asyncio
 import pytest
 
-<<<<<<< HEAD
-from aioredis.util import async_task
-from ._testutil import (
-    RedisTest, run_until_complete, REDIS_VERSION, no_cluster_test
-)
-from ._testutil import RedisEncodingTest
-=======
->>>>>>> 89c33bae
 from aioredis import ReplyError
-from aioredis.commands.string import StringCommandsMixin
-
-
-<<<<<<< HEAD
-class StringCommandsTest(RedisTest):
-
-    @run_until_complete
-    def test_append(self):
-        yield from self.redis.delete('my-key')
-        len_ = yield from self.redis.append('my-key', 'Hello')
-        self.assertEqual(len_, 5)
-        len_ = yield from self.redis.append('my-key', ', world!')
-        self.assertEqual(len_, 13)
-
-        val = yield from self.execute('GET', 'my-key')
-        self.assertEqual(val, b'Hello, world!')
-
-        with self.assertRaises(TypeError):
-            yield from self.redis.append(None, 'value')
-        with self.assertRaises(TypeError):
-            yield from self.redis.append('none-key', None)
-
-    @run_until_complete
-    def test_bitcount(self):
-        yield from self.add('my-key', b'\x00\x10\x01')
-
-        ret = yield from self.redis.bitcount('my-key')
-        self.assertEqual(ret, 2)
-        ret = yield from self.redis.bitcount('my-key', 0, 0)
-        self.assertEqual(ret, 0)
-        ret = yield from self.redis.bitcount('my-key', 1, 1)
-        self.assertEqual(ret, 1)
-        ret = yield from self.redis.bitcount('my-key', 2, 2)
-        self.assertEqual(ret, 1)
-        ret = yield from self.redis.bitcount('my-key', 0, 1)
-        self.assertEqual(ret, 1)
-        ret = yield from self.redis.bitcount('my-key', 0, 2)
-        self.assertEqual(ret, 2)
-        ret = yield from self.redis.bitcount('my-key', 1, 2)
-        self.assertEqual(ret, 2)
-        ret = yield from self.redis.bitcount('my-key', 2, 3)
-        self.assertEqual(ret, 1)
-        ret = yield from self.redis.bitcount('my-key', 0, -1)
-        self.assertEqual(ret, 2)
-
-        with self.assertRaises(TypeError):
-            yield from self.redis.bitcount(None, 2, 2)
-        with self.assertRaises(TypeError):
-            yield from self.redis.bitcount('my-key', None, 2)
-        with self.assertRaises(TypeError):
-            yield from self.redis.bitcount('my-key', 2, None)
-
-    @run_until_complete
-    def test_bitop_and(self):
-        key1, value1 = b'{key:bitop:and}:1', 5
-        key2, value2 = b'{key:bitop:and}:2', 7
-
-        yield from self.add(key1, value1)
-        yield from self.add(key2, value2)
-
-        destkey = b'{key:bitop:and}:dest'
-
-        yield from self.redis.bitop_and(destkey, key1, key2)
-        test_value = yield from self.redis.get(destkey)
-        self.assertEqual(test_value, b'5')
-
-        with self.assertRaises(TypeError):
-            yield from self.redis.bitop_and(None, key1, key2)
-        with self.assertRaises(TypeError):
-            yield from self.redis.bitop_and(destkey, None)
-        with self.assertRaises(TypeError):
-            yield from self.redis.bitop_and(destkey, key1, None)
-
-    @run_until_complete
-    def test_bitop_or(self):
-        key1, value1 = b'{key:bitop:or}:1', 5
-        key2, value2 = b'{key:bitop:or}:2', 7
-
-        yield from self.add(key1, value1)
-        yield from self.add(key2, value2)
-
-        destkey = b'{key:bitop:or}:dest'
-
-        yield from self.redis.bitop_or(destkey, key1, key2)
-        test_value = yield from self.redis.get(destkey)
-        self.assertEqual(test_value, b'7')
-
-        with self.assertRaises(TypeError):
-            yield from self.redis.bitop_or(None, key1, key2)
-        with self.assertRaises(TypeError):
-            yield from self.redis.bitop_or(destkey, None)
-        with self.assertRaises(TypeError):
-            yield from self.redis.bitop_or(destkey, key1, None)
-
-    @run_until_complete
-    def test_bitop_xor(self):
-        key1, value1 = b'{key:bitop:xor}:1', 5
-        key2, value2 = b'{key:bitop:xor}:2', 7
-
-        yield from self.add(key1, value1)
-        yield from self.add(key2, value2)
-
-        destkey = b'{key:bitop:xor}:dest'
-
-        yield from self.redis.bitop_xor(destkey, key1, key2)
-        test_value = yield from self.redis.get(destkey)
-        self.assertEqual(test_value, b'\x02')
-
-        with self.assertRaises(TypeError):
-            yield from self.redis.bitop_xor(None, key1, key2)
-        with self.assertRaises(TypeError):
-            yield from self.redis.bitop_xor(destkey, None)
-        with self.assertRaises(TypeError):
-            yield from self.redis.bitop_xor(destkey, key1, None)
-
-    @run_until_complete
-    def test_bitop_not(self):
-        key1, value1 = b'{key:bitop:not}:1', 5
-        yield from self.add(key1, value1)
-
-        destkey = b'{key:bitop:not}:dest'
-
-        yield from self.redis.bitop_not(destkey, key1)
-        res = yield from self.redis.get(destkey)
-        self.assertEqual(res, b'\xca')
-
-        with self.assertRaises(TypeError):
-            yield from self.redis.bitop_not(None, key1)
-        with self.assertRaises(TypeError):
-            yield from self.redis.bitop_not(destkey, None)
-
-    @unittest.skipIf(REDIS_VERSION < (2, 8, 0),
-                     'BITPOS is available since redis>=2.8.0')
-    @run_until_complete
-    def test_bitpos(self):
-        key, value = b'key:bitop', b'\xff\xf0\x00'
-        yield from self.add(key, value)
-        test_value = yield from self.redis.bitpos(key, 0, end=3)
-        self.assertEqual(test_value, 12)
-
-        test_value = yield from self.redis.bitpos(key, 0, 2, 3)
-        self.assertEqual(test_value, 16)
-
-        key, value = b'key:bitop', b'\x00\xff\xf0'
-        yield from self.add(key, value)
-        test_value = yield from self.redis.bitpos(key, 1, 0)
-        self.assertEqual(test_value, 8)
-
-        test_value = yield from self.redis.bitpos(key, 1, 1)
-        self.assertEqual(test_value, 8)
-
-        key, value = b'key:bitop', b'\x00\x00\x00'
-        yield from self.add(key, value)
-        test_value = yield from self.redis.bitpos(key, 1, 0)
-        self.assertEqual(test_value, -1)
-
-        test_value = yield from self.redis.bitpos(b'not:' + key, 1)
-        self.assertEqual(test_value, -1)
-
-        with self.assertRaises(TypeError):
-            test_value = yield from self.redis.bitpos(None, 1)
-
-        with self.assertRaises(ValueError):
-            test_value = yield from self.redis.bitpos(key, 7)
-
-    @run_until_complete
-    def test_decr(self):
-        yield from self.redis.delete('key')
-
-        res = yield from self.redis.decr('key')
-        self.assertEqual(res, -1)
-        res = yield from self.redis.decr('key')
-        self.assertEqual(res, -2)
-
-        with self.assertRaises(ReplyError):
-            yield from self.add('key', 'val')
-            yield from self.redis.decr('key')
-        with self.assertRaises(ReplyError):
-            yield from self.add('key', 1.0)
-            yield from self.redis.decr('key')
-        with self.assertRaises(TypeError):
-            yield from self.redis.decr(None)
-
-    @run_until_complete
-    def test_decrby(self):
-        yield from self.redis.delete('key')
-
-        res = yield from self.redis.decrby('key', 1)
-        self.assertEqual(res, -1)
-        res = yield from self.redis.decrby('key', 10)
-        self.assertEqual(res, -11)
-        res = yield from self.redis.decrby('key', -1)
-        self.assertEqual(res, -10)
-
-        with self.assertRaises(ReplyError):
-            yield from self.add('key', 'val')
-            yield from self.redis.decrby('key', 1)
-        with self.assertRaises(ReplyError):
-            yield from self.add('key', 1.0)
-            yield from self.redis.decrby('key', 1)
-        with self.assertRaises(TypeError):
-            yield from self.redis.decrby(None, 1)
-        with self.assertRaises(TypeError):
-            yield from self.redis.decrby('key', None)
-
-    @run_until_complete
-    def test_get(self):
-        yield from self.add('my-key', 'value')
-        ret = yield from self.redis.get('my-key')
-        self.assertEqual(ret, b'value')
-
-        yield from self.add('my-key', 123)
-        ret = yield from self.redis.get('my-key')
-        self.assertEqual(ret, b'123')
-
-        ret = yield from self.redis.get('bad-key')
-        self.assertIsNone(ret)
-
-        with self.assertRaises(TypeError):
-            yield from self.redis.get(None)
-
-    @run_until_complete
-    def test_getbit(self):
-        key, value = b'key:getbit', 10
-        yield from self.add(key, value)
-
-        result = yield from self.redis.setbit(key, 7, 1)
-        self.assertEqual(result, 1)
-
-        test_value = yield from self.redis.getbit(key, 0)
-        self.assertEqual(test_value, 0)
-
-        test_value = yield from self.redis.getbit(key, 7)
-        self.assertEqual(test_value, 1)
-
-        test_value = yield from self.redis.getbit(b'not:' + key, 7)
-        self.assertEqual(test_value, 0)
-
-        test_value = yield from self.redis.getbit(key, 100)
-        self.assertEqual(test_value, 0)
-
-        with self.assertRaises(TypeError):
-            yield from self.redis.getbit(None, 0)
-        with self.assertRaises(TypeError):
-            yield from self.redis.getbit(key, b'one')
-        with self.assertRaises(ValueError):
-            yield from self.redis.getbit(key, -7)
-
-    @run_until_complete
-    def test_getrange(self):
-        key, value = b'key:getrange', b'This is a string'
-        yield from self.add(key, value)
-
-        test_value = yield from self.redis.getrange(key, 0, 3)
-        self.assertEqual(test_value, b'This')
-
-        test_value = yield from self.redis.getrange(key, -3, -1)
-        self.assertEqual(test_value, b'ing')
-
-        test_value = yield from self.redis.getrange(key, 0, -1)
-        self.assertEqual(test_value, b'This is a string')
-        test_value = yield from self.redis.getrange(
-            key, 0, -1, encoding='utf-8')
-        self.assertEqual(test_value, 'This is a string')
-
-        test_value = yield from self.redis.getrange(key, 10, 100)
-        self.assertEqual(test_value, b'string')
-        test_value = yield from self.redis.getrange(
-            key, 10, 100, encoding='utf-8')
-        self.assertEqual(test_value, 'string')
-
-        test_value = yield from self.redis.getrange(key, 50, 100)
-        self.assertEqual(test_value, b'')
-
-        with self.assertRaises(TypeError):
-            yield from self.redis.getrange(None, 0, 3)
-        with self.assertRaises(TypeError):
-            yield from self.redis.getrange(key, b'one', 3)
-        with self.assertRaises(TypeError):
-            yield from self.redis.getrange(key, 0, b'seven')
-
-    @run_until_complete
-    def test_getset(self):
-        key, value = b'key:getset', b'hello'
-        yield from self.add(key, value)
-
-        test_value = yield from self.redis.getset(key, b'asyncio')
-        self.assertEqual(test_value, b'hello')
-
-        test_value = yield from self.redis.get(key)
-        self.assertEqual(test_value, b'asyncio')
-
-        test_value = yield from self.redis.getset(
-            key, 'world', encoding='utf-8')
-        self.assertEqual(test_value, 'asyncio')
-
-        test_value = yield from self.redis.getset(b'not:' + key, b'asyncio')
-        self.assertEqual(test_value, None)
-
-        test_value = yield from self.redis.get(b'not:' + key)
-        self.assertEqual(test_value, b'asyncio')
-
-        with self.assertRaises(TypeError):
-            yield from self.redis.getset(None, b'asyncio')
-
-    @run_until_complete
-    def test_incr(self):
-        yield from self.redis.delete('key')
-
-        res = yield from self.redis.incr('key')
-        self.assertEqual(res, 1)
-        res = yield from self.redis.incr('key')
-        self.assertEqual(res, 2)
-
-        with self.assertRaises(ReplyError):
-            yield from self.add('key', 'val')
-            yield from self.redis.incr('key')
-        with self.assertRaises(ReplyError):
-            yield from self.add('key', 1.0)
-            yield from self.redis.incr('key')
-        with self.assertRaises(TypeError):
-            yield from self.redis.incr(None)
-
-    @run_until_complete
-    def test_incrby(self):
-        yield from self.redis.delete('key')
-
-        res = yield from self.redis.incrby('key', 1)
-        self.assertEqual(res, 1)
-        res = yield from self.redis.incrby('key', 10)
-        self.assertEqual(res, 11)
-        res = yield from self.redis.incrby('key', -1)
-        self.assertEqual(res, 10)
-
-        with self.assertRaises(ReplyError):
-            yield from self.add('key', 'val')
-            yield from self.redis.incrby('key', 1)
-        with self.assertRaises(ReplyError):
-            yield from self.add('key', 1.0)
-            yield from self.redis.incrby('key', 1)
-        with self.assertRaises(TypeError):
-            yield from self.redis.incrby(None, 1)
-        with self.assertRaises(TypeError):
-            yield from self.redis.incrby('key', None)
-
-    @run_until_complete
-    def test_incrbyfloat(self):
-        yield from self.redis.delete('key')
-
-        res = yield from self.redis.incrbyfloat('key', 1.0)
-        self.assertEqual(res, 1.0)
-        res = yield from self.redis.incrbyfloat('key', 10.5)
-        self.assertEqual(res, 11.5)
-        res = yield from self.redis.incrbyfloat('key', -1.0)
-        self.assertEqual(res, 10.5)
-        yield from self.add('key', 2)
-        res = yield from self.redis.incrbyfloat('key', 0.5)
-        self.assertEqual(res, 2.5)
-
-        with self.assertRaises(ReplyError):
-            yield from self.add('key', 'val')
-            yield from self.redis.incrbyfloat('key', 1.0)
-        with self.assertRaises(TypeError):
-            yield from self.redis.incrbyfloat(None, 1.0)
-        with self.assertRaises(TypeError):
-            yield from self.redis.incrbyfloat('key', None)
-        with self.assertRaises(TypeError):
-            yield from self.redis.incrbyfloat('key', 1)
-        with self.assertRaises(TypeError):
-            yield from self.redis.incrbyfloat('key', '1.0')
-
-    @run_until_complete
-    def test_mget(self):
-        yield from self.flushall()
-        key1, value1 = b'{key:mget}:1', b'bar'
-        key2, value2 = b'{key:mget}:2', b'bzz'
-        yield from self.add(key1, value1)
-        yield from self.add(key2, value2)
-
-        res = yield from self.redis.mget('key')
-        self.assertEqual(res, [None])
-        res = yield from self.redis.mget('key', 'key')
-        self.assertEqual(res, [None, None])
-
-        res = yield from self.redis.mget(key1, key2)
-        self.assertEqual(res, [value1, value2])
-
-        # test encoding param
-        res = yield from self.redis.mget(key1, key2, encoding='utf-8')
-        self.assertEqual(res, ['bar', 'bzz'])
-
-        with self.assertRaises(TypeError):
-            yield from self.redis.mget(None, key2)
-        with self.assertRaises(TypeError):
-            yield from self.redis.mget(key1, None)
-
-    @run_until_complete
-    def test_mset(self):
-        key1, value1 = b'{key:mset}:1', b'hello'
-        key2, value2 = b'{key:mset}:2', b'world'
-        key2, value2 = b'{key:mset}:3', b'other'
-
-        yield from self.redis.mset(key1, value1, key2, value2)
-
-        test_value = yield from self.redis.mget(key1, key2)
-        self.assertEqual(test_value, [value1, value2])
-
-        yield from self.redis.mset(b'{key:mset}:3', b'other')
-        test_value = yield from self.redis.get(b'{key:mset}:3')
-        self.assertEqual(test_value, b'other')
-
-        with self.assertRaises(TypeError):
-            yield from self.redis.mset(None, value1)
-        with self.assertRaises(TypeError):
-            yield from self.redis.mset(key1, value1, key1)
-
-    @run_until_complete
-    def test_msetnx(self):
-        key1, value1 = b'{key:msetnx}:1', b'Hello'
-        key2, value2 = b'{key:msetnx}:2', b'there'
-        key3, value3 = b'{key:msetnx}:3', b'world'
-
-        res = yield from self.redis.msetnx(key1, value1, key2, value2)
-        self.assertEqual(res, 1)
-        res = yield from self.redis.mget(key1, key2)
-        self.assertEqual(res, [value1, value2])
-        res = yield from self.redis.msetnx(key2, value2, key3, value3)
-        self.assertEqual(res, 0)
-        res = yield from self.redis.mget(key1, key2, key3)
-        self.assertEqual(res, [value1, value2, None])
-
-        with self.assertRaises(TypeError):
-            yield from self.redis.msetnx(None, value1)
-        with self.assertRaises(TypeError):
-            yield from self.redis.msetnx(key1, value1, key2)
-
-    @run_until_complete
-    def test_psetex(self):
-        key, value = b'key:psetex:1', b'Hello'
-        # test expiration in milliseconds
-        yield from self.redis.psetex(key, 10, value)
-        test_value = yield from self.redis.get(key)
-        self.assertEqual(test_value, value)
-
-        yield from asyncio.sleep(0.011, loop=self.loop)
-        test_value = yield from self.redis.get(key)
-        self.assertEqual(test_value, None)
-
-        with self.assertRaises(TypeError):
-            yield from self.redis.psetex(None, 10, value)
-        with self.assertRaises(TypeError):
-            yield from self.redis.psetex(key, 7.5, value)
-
-    @run_until_complete
-    def test_set(self):
-        ok = yield from self.redis.set('my-key', 'value')
-        self.assertTrue(ok)
-
-        with self.assertRaises(TypeError):
-            yield from self.redis.set(None, 'value')
-
-    @run_until_complete
-    def test_set_expire(self):
-        key, value = b'key:set:expire', b'foo'
-        # test expiration in milliseconds
-        yield from self.redis.set(key, value, pexpire=10)
-        result_1 = yield from self.redis.get(key)
-        self.assertEqual(result_1, value)
-        yield from asyncio.sleep(0.011, loop=self.loop)
-        result_2 = yield from self.redis.get(key)
-        self.assertEqual(result_2, None)
-
-        # same thing but timeout in seconds
-        yield from self.redis.set(key, value, expire=1)
-        result_3 = yield from self.redis.get(key)
-        self.assertEqual(result_3, value)
-        yield from asyncio.sleep(1.001, loop=self.loop)
-        result_4 = yield from self.redis.get(key)
-        self.assertEqual(result_4, None)
-
-    @run_until_complete
-    def test_set_only_if_not_exists(self):
-        key, value = b'key:set:only_if_not_exists', b'foo'
-        yield from self.redis.set(
-            key, value, exist=StringCommandsMixin.SET_IF_NOT_EXIST)
-        result_1 = yield from self.redis.get(key)
-        self.assertEqual(result_1, value)
-
-        # new values not set cos, values exists
-        yield from self.redis.set(
-            key, "foo2", exist=StringCommandsMixin.SET_IF_NOT_EXIST)
-        result_2 = yield from self.redis.get(key)
-        # nothing changed result is same "foo"
-        self.assertEqual(result_2, value)
-
-    @run_until_complete
-    def test_set_only_if_exists(self):
-        key, value = b'key:set:only_if_exists', b'only_if_exists:foo'
-        # ensure that such key does not exits, and value not sets
-        yield from self.redis.delete(key)
-        yield from self.redis.set(
-            key, value, exist=StringCommandsMixin.SET_IF_EXIST)
-        result_1 = yield from self.redis.get(key)
-        self.assertEqual(result_1, None)
-
-        # ensure key exits, and value updates
-        yield from self.redis.set(key, value)
-        yield from self.redis.set(
-            key, b'foo', exist=StringCommandsMixin.SET_IF_EXIST)
-        result_2 = yield from self.redis.get(key)
-        self.assertEqual(result_2, b'foo')
-
-    @run_until_complete
-    def test_set_wrong_input(self):
-        key, value = b'key:set:', b'foo'
-
-        with self.assertRaises(TypeError):
-            yield from self.redis.set(None, value)
-        with self.assertRaises(TypeError):
-            yield from self.redis.set(key, value, expire=7.8)
-        with self.assertRaises(TypeError):
-            yield from self.redis.set(key, value, pexpire=7.8)
-
-    @run_until_complete
-    def test_setbit(self):
-        key = b'key:setbit'
-        result = yield from self.redis.setbit(key, 7, 1)
-        self.assertEqual(result, 0)
-        test_value = yield from self.redis.getbit(key, 7)
-        self.assertEqual(test_value, 1)
-
-        with self.assertRaises(TypeError):
-            yield from self.redis.setbit(None, 7, 1)
-        with self.assertRaises(TypeError):
-            yield from self.redis.setbit(key, 7.5, 1)
-        with self.assertRaises(ValueError):
-            yield from self.redis.setbit(key, -1, 1)
-        with self.assertRaises(ValueError):
-            yield from self.redis.setbit(key, 1, 7)
-
-    @run_until_complete
-    def test_setex(self):
-        key, value = b'key:setex:1', b'Hello'
-        yield from self.redis.setex(key, 1, value)
-        test_value = yield from self.redis.get(key)
-        self.assertEqual(test_value, value)
-        yield from asyncio.sleep(1, loop=self.loop)
-        test_value = yield from self.redis.get(key)
-        self.assertEqual(test_value, None)
-
-        yield from self.redis.setex(key, 0.1, value)
-        test_value = yield from self.redis.get(key)
-        self.assertEqual(test_value, value)
-        yield from asyncio.sleep(0.11, loop=self.loop)
-        test_value = yield from self.redis.get(key)
-        self.assertEqual(test_value, None)
-
-        with self.assertRaises(TypeError):
-            yield from self.redis.setex(None, 1, value)
-        with self.assertRaises(TypeError):
-            yield from self.redis.setex(key, b'one', value)
-
-    @run_until_complete
-    def test_setnx(self):
-        key, value = b'key:setnx:1', b'Hello'
-        # set fresh new value
-        test_value = yield from self.redis.setnx(key, value)
-        # 1 means value has been set
-        self.assertEqual(test_value, 1)
-        # fetch installed value just to be sure
-        test_value = yield from self.redis.get(key)
-        self.assertEqual(test_value, value)
-        # try to set new value on same key
-        test_value = yield from self.redis.setnx(key, b'other:' + value)
-        # 0 means value has not been set
-        self.assertEqual(test_value, 0)
-        # make sure that value was not changed
-        test_value = yield from self.redis.get(key)
-        self.assertEqual(test_value, value)
-
-        with self.assertRaises(TypeError):
-            yield from self.redis.setnx(None, value)
-
-    @run_until_complete
-    def test_setrange(self):
-        key, value = b'key:setrange', b'Hello World'
-        yield from self.add(key, value)
-        test_value = yield from self.redis.setrange(key, 6, b'Redis')
-        self.assertEqual(test_value, 11)
-        test_value = yield from self.redis.get(key)
-        self.assertEqual(test_value, b'Hello Redis')
-
-        test_value = yield from self.redis.setrange(b'not:' + key, 6, b'Redis')
-        self.assertEqual(test_value, 11)
-        test_value = yield from self.redis.get(b'not:' + key)
-        self.assertEqual(test_value, b'\x00\x00\x00\x00\x00\x00Redis')
-
-        with self.assertRaises(TypeError):
-            yield from self.redis.setrange(None, 6, b'Redis')
-        with self.assertRaises(TypeError):
-            yield from self.redis.setrange(key, 0.7, b'Redis')
-        with self.assertRaises(ValueError):
-            yield from self.redis.setrange(key, -1, b'Redis')
-
-    @run_until_complete
-    def test_strlen(self):
-        key, value = b'key:strlen', b'asyncio'
-        yield from self.add(key, value)
-        test_value = yield from self.redis.strlen(key)
-        self.assertEqual(test_value, len(value))
-
-        test_value = yield from self.redis.strlen(b'not:' + key)
-        self.assertEqual(test_value, 0)
-
-        with self.assertRaises(TypeError):
-            yield from self.redis.strlen(None)
-
-    @run_until_complete
-    def test_cancel_hang(self):
-        exists_future = async_task(
-            self.execute("EXISTS", b"key:test1"), loop=self.loop)
-        exists_future.cancel()
-        exists_check = yield from self.redis.exists(b"key:test2")
-        self.assertFalse(exists_check)
-
-
-class StringCommandsEncodingTest(RedisEncodingTest):
-    @run_until_complete
-    def test_set(self):
-        TEST_KEY = 'my-key'
-        ok = yield from self.redis.set(TEST_KEY, 'value')
-        self.assertTrue(ok)
-
-        with self.assertRaises(TypeError):
-            yield from self.redis.set(None, 'value')
-
-        yield from self.redis.delete(TEST_KEY)
-
-    @no_cluster_test('Client does not yet support transactions on clusters')
-    @run_until_complete
-    def test_setnx(self):
-        TEST_KEY = 'my-key-nx'
-        yield from self.redis._conn.execute('MULTI')
-        res = yield from self.redis.setnx(TEST_KEY, 'value')
-        self.assertEqual(res, 'QUEUED')
-
-        ok = yield from self.redis._conn.execute('DISCARD')
-        self.assertEqual(ok, 'OK')
-=======
+
+
 async def add(redis, key, value):
     ok = await redis.set(key, value)
     assert ok is True
@@ -1344,5 +689,4 @@
     with pytest.raises(TypeError):
         await redis.set(None, 'value')
 
-    await redis.delete(TEST_KEY)
->>>>>>> 89c33bae
+    await redis.delete(TEST_KEY)