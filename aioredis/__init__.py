--- conflicted
+++ resolved
@@ -1,15 +1,4 @@
 from .connection import RedisConnection, create_connection
-<<<<<<< HEAD
-from .commands import Redis, create_redis, create_reconnecting_redis
-from .pool import RedisPool, create_pool
-from .cluster import (
-    RedisPoolCluster,
-    create_pool_cluster,
-    create_cluster,
-    RedisCluster,
-)
-from .util import Channel
-=======
 from .commands import (
     Redis, create_redis,
     create_redis_pool,
@@ -18,7 +7,6 @@
 from .pool import ConnectionsPool, create_pool
 from .pubsub import Channel
 from .sentinel import RedisSentinel, create_sentinel
->>>>>>> 89c33bae
 from .errors import (
     ConnectionClosedError,
     ConnectionForcedCloseError,
@@ -29,9 +17,6 @@
     ReadOnlyError,
     RedisError,
     ReplyError,
-<<<<<<< HEAD
-    RedisClusterError,
-=======
     MaxClientsError,
     AuthError,
     ChannelClosedError,
@@ -40,23 +25,11 @@
     SlaveNotFoundError,
     MasterReplyError,
     SlaveReplyError,
->>>>>>> 89c33bae
     )
 
 
 __version__ = '1.0.0'
 
-<<<<<<< HEAD
-# make pyflakes happy
-(create_connection, RedisConnection,
- create_redis, create_reconnecting_redis, Redis,
- create_pool, RedisPool, Channel,
- create_pool_cluster, RedisPoolCluster, Channel,
- create_cluster, RedisCluster,
- RedisError, ProtocolError, ReplyError,
- PipelineError, MultiExecError, ConnectionClosedError,
- RedisClusterError)
-=======
 __all__ = [
     # Factories
     'create_connection',
@@ -90,5 +63,4 @@
     'ReadOnlyError',
     'MasterReplyError',
     'SlaveReplyError',
-]
->>>>>>> 89c33bae
+]